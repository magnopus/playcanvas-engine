--- conflicted
+++ resolved
@@ -1,10 +1,6 @@
 {
   "name": "playcanvas",
-<<<<<<< HEAD
-  "version": "2.10.3",
-=======
   "version": "2.11.8",
->>>>>>> d712e1ac
   "author": "PlayCanvas <support@playcanvas.com>",
   "homepage": "https://playcanvas.com",
   "description": "PlayCanvas WebGL game engine",
