--- conflicted
+++ resolved
@@ -745,16 +745,10 @@
                     const lastTouchUp = this._clickedEntities[guid] || 0;
                     const dt = Date.now() - lastTouchUp;
                     fireClick = dt > 300;
-<<<<<<< HEAD
-                }
-                // We do not check another time, so the worst thing that can happen is one ignored click in 300ms.
-                delete this._clickedEntities[guid];
-=======
 
                     // We do not check another time, so the worst thing that can happen is one ignored click in 300ms.
                     delete this._clickedEntities[guid];
                 }
->>>>>>> 59f9d485
                 if (fireClick) {
                     this._fireEvent('click', new ElementMouseEvent(event, this._hoveredElement, camera, targetX, targetY, this._lastX, this._lastY));
                 }
