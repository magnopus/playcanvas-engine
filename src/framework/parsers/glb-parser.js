import { Debug } from '../../core/debug.js';
import { path } from '../../core/path.js';
import { Color } from '../../core/math/color.js';
import { Mat4 } from '../../core/math/mat4.js';
import { math } from '../../core/math/math.js';
import { Vec2 } from '../../core/math/vec2.js';
import { Vec3 } from '../../core/math/vec3.js';
import { BoundingBox } from '../../core/shape/bounding-box.js';

import {
    typedArrayTypes, typedArrayTypesByteSize,
    ADDRESS_CLAMP_TO_EDGE, ADDRESS_MIRRORED_REPEAT, ADDRESS_REPEAT,
    BUFFER_STATIC,
    CULLFACE_NONE, CULLFACE_BACK,
    FILTER_NEAREST, FILTER_LINEAR, FILTER_NEAREST_MIPMAP_NEAREST, FILTER_LINEAR_MIPMAP_NEAREST, FILTER_NEAREST_MIPMAP_LINEAR, FILTER_LINEAR_MIPMAP_LINEAR,
    INDEXFORMAT_UINT8, INDEXFORMAT_UINT16, INDEXFORMAT_UINT32,
    PRIMITIVE_LINELOOP, PRIMITIVE_LINESTRIP, PRIMITIVE_LINES, PRIMITIVE_POINTS, PRIMITIVE_TRIANGLES, PRIMITIVE_TRIFAN, PRIMITIVE_TRISTRIP,
    SEMANTIC_POSITION, SEMANTIC_NORMAL, SEMANTIC_TANGENT, SEMANTIC_COLOR, SEMANTIC_BLENDINDICES, SEMANTIC_BLENDWEIGHT,
    SEMANTIC_TEXCOORD0, SEMANTIC_TEXCOORD1, SEMANTIC_TEXCOORD2, SEMANTIC_TEXCOORD3, SEMANTIC_TEXCOORD4, SEMANTIC_TEXCOORD5, SEMANTIC_TEXCOORD6, SEMANTIC_TEXCOORD7,
    TYPE_INT8, TYPE_UINT8, TYPE_INT16, TYPE_UINT16, TYPE_INT32, TYPE_UINT32, TYPE_FLOAT32
} from '../../platform/graphics/constants.js';
import { IndexBuffer } from '../../platform/graphics/index-buffer.js';
import { Texture } from '../../platform/graphics/texture.js';
import { VertexBuffer } from '../../platform/graphics/vertex-buffer.js';
import { VertexFormat } from '../../platform/graphics/vertex-format.js';
import { http } from '../../platform/net/http.js';

import {
    BLEND_NONE, BLEND_NORMAL, LIGHTFALLOFF_INVERSESQUARED,
    PROJECTION_ORTHOGRAPHIC, PROJECTION_PERSPECTIVE,
    ASPECT_MANUAL, ASPECT_AUTO, SPECOCC_AO
} from '../../scene/constants.js';
import { GraphNode } from '../../scene/graph-node.js';
import { Light, lightTypes } from '../../scene/light.js';
import { Mesh } from '../../scene/mesh.js';
import { Morph } from '../../scene/morph.js';
import { MorphTarget } from '../../scene/morph-target.js';
import { calculateNormals } from '../../scene/procedural.js';
import { Render } from '../../scene/render.js';
import { Skin } from '../../scene/skin.js';
import { StandardMaterial } from '../../scene/materials/standard-material.js';

import { Entity } from '../entity.js';
import { INTERPOLATION_CUBIC, INTERPOLATION_LINEAR, INTERPOLATION_STEP } from '../anim/constants.js';
import { AnimCurve } from '../anim/evaluator/anim-curve.js';
import { AnimData } from '../anim/evaluator/anim-data.js';
import { AnimTrack } from '../anim/evaluator/anim-track.js';
import { Asset } from '../asset/asset.js';
import { ABSOLUTE_URL } from '../asset/constants.js';

import { dracoDecode } from './draco-decoder.js';

// resources loaded from GLB file that the parser returns
class GlbResources {
    gltf;

    nodes;

    scenes;

    animations;

    textures;

    materials;

    variants;

    meshVariants;

    meshDefaultMaterials;

    renders;

    skins;

    lights;

    cameras;

    destroy() {
        // render needs to dec ref meshes
        if (this.renders) {
            this.renders.forEach((render) => {
                render.meshes = null;
            });
        }
    }
}

const isDataURI = (uri) => {
    return /^data:.*,.*$/i.test(uri);
};

const getDataURIMimeType = (uri) => {
    return uri.substring(uri.indexOf(':') + 1, uri.indexOf(';'));
};

const getNumComponents = (accessorType) => {
    switch (accessorType) {
        case 'SCALAR': return 1;
        case 'VEC2': return 2;
        case 'VEC3': return 3;
        case 'VEC4': return 4;
        case 'MAT2': return 4;
        case 'MAT3': return 9;
        case 'MAT4': return 16;
        default: return 3;
    }
};

const getComponentType = (componentType) => {
    switch (componentType) {
        case 5120: return TYPE_INT8;
        case 5121: return TYPE_UINT8;
        case 5122: return TYPE_INT16;
        case 5123: return TYPE_UINT16;
        case 5124: return TYPE_INT32;
        case 5125: return TYPE_UINT32;
        case 5126: return TYPE_FLOAT32;
        default: return 0;
    }
};

const getComponentSizeInBytes = (componentType) => {
    switch (componentType) {
        case 5120: return 1;    // int8
        case 5121: return 1;    // uint8
        case 5122: return 2;    // int16
        case 5123: return 2;    // uint16
        case 5124: return 4;    // int32
        case 5125: return 4;    // uint32
        case 5126: return 4;    // float32
        default: return 0;
    }
};

const getComponentDataType = (componentType) => {
    switch (componentType) {
        case 5120: return Int8Array;
        case 5121: return Uint8Array;
        case 5122: return Int16Array;
        case 5123: return Uint16Array;
        case 5124: return Int32Array;
        case 5125: return Uint32Array;
        case 5126: return Float32Array;
        default: return null;
    }
};

const gltfToEngineSemanticMap = {
    'POSITION': SEMANTIC_POSITION,
    'NORMAL': SEMANTIC_NORMAL,
    'TANGENT': SEMANTIC_TANGENT,
    'COLOR_0': SEMANTIC_COLOR,
    'JOINTS_0': SEMANTIC_BLENDINDICES,
    'WEIGHTS_0': SEMANTIC_BLENDWEIGHT,
    'TEXCOORD_0': SEMANTIC_TEXCOORD0,
    'TEXCOORD_1': SEMANTIC_TEXCOORD1,
    'TEXCOORD_2': SEMANTIC_TEXCOORD2,
    'TEXCOORD_3': SEMANTIC_TEXCOORD3,
    'TEXCOORD_4': SEMANTIC_TEXCOORD4,
    'TEXCOORD_5': SEMANTIC_TEXCOORD5,
    'TEXCOORD_6': SEMANTIC_TEXCOORD6,
    'TEXCOORD_7': SEMANTIC_TEXCOORD7
};

// order vertexDesc to match the rest of the engine
const attributeOrder = {
    [SEMANTIC_POSITION]: 0,
    [SEMANTIC_NORMAL]: 1,
    [SEMANTIC_TANGENT]: 2,
    [SEMANTIC_COLOR]: 3,
    [SEMANTIC_BLENDINDICES]: 4,
    [SEMANTIC_BLENDWEIGHT]: 5,
    [SEMANTIC_TEXCOORD0]: 6,
    [SEMANTIC_TEXCOORD1]: 7,
    [SEMANTIC_TEXCOORD2]: 8,
    [SEMANTIC_TEXCOORD3]: 9,
    [SEMANTIC_TEXCOORD4]: 10,
    [SEMANTIC_TEXCOORD5]: 11,
    [SEMANTIC_TEXCOORD6]: 12,
    [SEMANTIC_TEXCOORD7]: 13
};

// returns a function for dequantizing the data type
const getDequantizeFunc = (srcType) => {
    // see https://github.com/KhronosGroup/glTF/tree/master/extensions/2.0/Khronos/KHR_mesh_quantization#encoding-quantized-data
    switch (srcType) {
        case TYPE_INT8: return x => Math.max(x / 127.0, -1.0);
        case TYPE_UINT8: return x => x / 255.0;
        case TYPE_INT16: return x => Math.max(x / 32767.0, -1.0);
        case TYPE_UINT16: return x => x / 65535.0;
        default: return x => x;
    }
};

// dequantize an array of data
const dequantizeArray = (dstArray, srcArray, srcType) => {
    const convFunc = getDequantizeFunc(srcType);
    const len = srcArray.length;
    for (let i = 0; i < len; ++i) {
        dstArray[i] = convFunc(srcArray[i]);
    }
    return dstArray;
};

// get accessor data, making a copy and patching in the case of a sparse accessor
const getAccessorData = (gltfAccessor, bufferViews, flatten = false) => {
    const numComponents = getNumComponents(gltfAccessor.type);
    const dataType = getComponentDataType(gltfAccessor.componentType);
    if (!dataType) {
        return null;
    }

    let result;

    if (gltfAccessor.sparse) {
        // handle sparse data
        const sparse = gltfAccessor.sparse;

        // get indices data
        const indicesAccessor = {
            count: sparse.count,
            type: 'SCALAR'
        };
        const indices = getAccessorData(Object.assign(indicesAccessor, sparse.indices), bufferViews, true);

        // data values data
        const valuesAccessor = {
            count: sparse.count,
            type: gltfAccessor.type,
            componentType: gltfAccessor.componentType
        };
        const values = getAccessorData(Object.assign(valuesAccessor, sparse.values), bufferViews, true);

        // get base data
        if (gltfAccessor.hasOwnProperty('bufferView')) {
            const baseAccessor = {
                bufferView: gltfAccessor.bufferView,
                byteOffset: gltfAccessor.byteOffset,
                componentType: gltfAccessor.componentType,
                count: gltfAccessor.count,
                type: gltfAccessor.type
            };
            // make a copy of the base data since we'll patch the values
            result = getAccessorData(baseAccessor, bufferViews, true).slice();
        } else {
            // there is no base data, create empty 0'd out data
            result = new dataType(gltfAccessor.count * numComponents);
        }

        for (let i = 0; i < sparse.count; ++i) {
            const targetIndex = indices[i];
            for (let j = 0; j < numComponents; ++j) {
                result[targetIndex * numComponents + j] = values[i * numComponents + j];
            }
        }
    } else {
        if (gltfAccessor.hasOwnProperty("bufferView")) {
            const bufferView = bufferViews[gltfAccessor.bufferView];
            if (flatten && bufferView.hasOwnProperty('byteStride')) {
                // flatten stridden data
                const bytesPerElement = numComponents * dataType.BYTES_PER_ELEMENT;
                const storage = new ArrayBuffer(gltfAccessor.count * bytesPerElement);
                const tmpArray = new Uint8Array(storage);

                let dstOffset = 0;
                for (let i = 0; i < gltfAccessor.count; ++i) {
                    // no need to add bufferView.byteOffset because accessor takes this into account
                    let srcOffset = (gltfAccessor.byteOffset || 0) + i * bufferView.byteStride;
                    for (let b = 0; b < bytesPerElement; ++b) {
                        tmpArray[dstOffset++] = bufferView[srcOffset++];
                    }
                }

                result = new dataType(storage);
            } else {
                result = new dataType(bufferView.buffer,
                                      bufferView.byteOffset + (gltfAccessor.byteOffset || 0),
                                      gltfAccessor.count * numComponents);
            }
        } else {
            result = new dataType(gltfAccessor.count * numComponents);
        }
    }

    return result;
};

// get accessor data as (unnormalized, unquantized) Float32 data
const getAccessorDataFloat32 = (gltfAccessor, bufferViews) => {
    const data = getAccessorData(gltfAccessor, bufferViews, true);
    if (data instanceof Float32Array || !gltfAccessor.normalized) {
        // if the source data is quantized (say to int16), but not normalized
        // then reading the values of the array is the same whether the values
        // are stored as float32 or int16. so probably no need to convert to
        // float32.
        return data;
    }

    const float32Data = new Float32Array(data.length);
    dequantizeArray(float32Data, data, getComponentType(gltfAccessor.componentType));
    return float32Data;
};

// returns a dequantized bounding box for the accessor
const getAccessorBoundingBox = (gltfAccessor) => {
    let min = gltfAccessor.min;
    let max = gltfAccessor.max;
    if (!min || !max) {
        return null;
    }

    if (gltfAccessor.normalized) {
        const ctype = getComponentType(gltfAccessor.componentType);
        min = dequantizeArray([], min, ctype);
        max = dequantizeArray([], max, ctype);
    }

    return new BoundingBox(
        new Vec3((max[0] + min[0]) * 0.5, (max[1] + min[1]) * 0.5, (max[2] + min[2]) * 0.5),
        new Vec3((max[0] - min[0]) * 0.5, (max[1] - min[1]) * 0.5, (max[2] - min[2]) * 0.5)
    );
};

const getPrimitiveType = (primitive) => {
    if (!primitive.hasOwnProperty('mode')) {
        return PRIMITIVE_TRIANGLES;
    }

    switch (primitive.mode) {
        case 0: return PRIMITIVE_POINTS;
        case 1: return PRIMITIVE_LINES;
        case 2: return PRIMITIVE_LINELOOP;
        case 3: return PRIMITIVE_LINESTRIP;
        case 4: return PRIMITIVE_TRIANGLES;
        case 5: return PRIMITIVE_TRISTRIP;
        case 6: return PRIMITIVE_TRIFAN;
        default: return PRIMITIVE_TRIANGLES;
    }
};

const generateIndices = (numVertices) => {
    const dummyIndices = new Uint16Array(numVertices);
    for (let i = 0; i < numVertices; i++) {
        dummyIndices[i] = i;
    }
    return dummyIndices;
};

const generateNormals = (sourceDesc, indices) => {
    // get positions
    const p = sourceDesc[SEMANTIC_POSITION];
    if (!p || p.components !== 3) {
        return;
    }

    let positions;
    if (p.size !== p.stride) {
        // extract positions which aren't tightly packed
        const srcStride = p.stride / typedArrayTypesByteSize[p.type];
        const src = new typedArrayTypes[p.type](p.buffer, p.offset, p.count * srcStride);
        positions = new typedArrayTypes[p.type](p.count * 3);
        for (let i = 0; i < p.count; ++i) {
            positions[i * 3 + 0] = src[i * srcStride + 0];
            positions[i * 3 + 1] = src[i * srcStride + 1];
            positions[i * 3 + 2] = src[i * srcStride + 2];
        }
    } else {
        // position data is tightly packed so we can use it directly
        positions = new typedArrayTypes[p.type](p.buffer, p.offset, p.count * 3);
    }

    const numVertices = p.count;

    // generate indices if necessary
    if (!indices) {
        indices = generateIndices(numVertices);
    }

    // generate normals
    const normalsTemp = calculateNormals(positions, indices);
    const normals = new Float32Array(normalsTemp.length);
    normals.set(normalsTemp);

    sourceDesc[SEMANTIC_NORMAL] = {
        buffer: normals.buffer,
        size: 12,
        offset: 0,
        stride: 12,
        count: numVertices,
        components: 3,
        type: TYPE_FLOAT32
    };
};

const flipTexCoordVs = (vertexBuffer) => {
    let i, j;

    const floatOffsets = [];
    const shortOffsets = [];
    const byteOffsets = [];
    for (i = 0; i < vertexBuffer.format.elements.length; ++i) {
        const element = vertexBuffer.format.elements[i];
        if (element.name === SEMANTIC_TEXCOORD0 ||
            element.name === SEMANTIC_TEXCOORD1||
            element.name === SEMANTIC_TEXCOORD2||
            element.name === SEMANTIC_TEXCOORD3||
            element.name === SEMANTIC_TEXCOORD4||
            element.name === SEMANTIC_TEXCOORD5||
            element.name === SEMANTIC_TEXCOORD6||
            element.name === SEMANTIC_TEXCOORD7) {
            switch (element.dataType) {
                case TYPE_FLOAT32:
                    floatOffsets.push({ offset: element.offset / 4 + 1, stride: element.stride / 4 });
                    break;
                case TYPE_UINT16:
                    shortOffsets.push({ offset: element.offset / 2 + 1, stride: element.stride / 2 });
                    break;
                case TYPE_UINT8:
                    byteOffsets.push({ offset: element.offset + 1, stride: element.stride });
                    break;
            }
        }
    }

    const flip = (offsets, type, one) => {
        const typedArray = new type(vertexBuffer.storage);
        for (i = 0; i < offsets.length; ++i) {
            let index = offsets[i].offset;
            const stride = offsets[i].stride;
            for (j = 0; j < vertexBuffer.numVertices; ++j) {
                typedArray[index] = one - typedArray[index];
                index += stride;
            }
        }
    };

    if (floatOffsets.length > 0) {
        flip(floatOffsets, Float32Array, 1.0);
    }
    if (shortOffsets.length > 0) {
        flip(shortOffsets, Uint16Array, 65535);
    }
    if (byteOffsets.length > 0) {
        flip(byteOffsets, Uint8Array, 255);
    }
};

// given a texture, clone it
// NOTE: CPU-side texture data will be shared but GPU memory will be duplicated
const cloneTexture = (texture) => {
    const shallowCopyLevels = (texture) => {
        const result = [];
        for (let mip = 0; mip < texture._levels.length; ++mip) {
            let level = [];
            if (texture.cubemap) {
                for (let face = 0; face < 6; ++face) {
                    level.push(texture._levels[mip][face]);
                }
            } else {
                level = texture._levels[mip];
            }
            result.push(level);
        }
        return result;
    };

    const result = new Texture(texture.device, texture);   // duplicate texture
    result._levels = shallowCopyLevels(texture);            // shallow copy the levels structure
    return result;
};

// given a texture asset, clone it
const cloneTextureAsset = (src) => {
    const result = new Asset(src.name + '_clone',
                             src.type,
                             src.file,
                             src.data,
                             src.options);
    result.loaded = true;
    result.resource = cloneTexture(src.resource);
    src.registry.add(result);
    return result;
};

const createVertexBufferInternal = (device, sourceDesc, flipV) => {
    const positionDesc = sourceDesc[SEMANTIC_POSITION];
    if (!positionDesc) {
        // ignore meshes without positions
        return null;
    }
    const numVertices = positionDesc.count;

    if (numVertices === 0) return;
    // generate vertexDesc elements
    const vertexDesc = [];
    for (const semantic in sourceDesc) {
        if (sourceDesc.hasOwnProperty(semantic)) {
            vertexDesc.push({
                semantic: semantic,
                components: sourceDesc[semantic].components,
                type: sourceDesc[semantic].type,
                normalize: !!sourceDesc[semantic].normalize
            });
        }
    }

<<<<<<< HEAD
    // order vertexDesc to match the rest of the engine
    const elementOrder = [
        SEMANTIC_POSITION,
        SEMANTIC_NORMAL,
        SEMANTIC_TANGENT,
        SEMANTIC_COLOR,
        SEMANTIC_BLENDINDICES,
        SEMANTIC_BLENDWEIGHT,
        SEMANTIC_TEXCOORD0,
        SEMANTIC_TEXCOORD1,
        SEMANTIC_TEXCOORD2,
        SEMANTIC_TEXCOORD3,
        SEMANTIC_TEXCOORD4,
        SEMANTIC_TEXCOORD5,
        SEMANTIC_TEXCOORD6,
        SEMANTIC_TEXCOORD7,
    ];

=======
>>>>>>> b76f6f64
    // sort vertex elements by engine-ideal order
    vertexDesc.sort((lhs, rhs) => {
        return attributeOrder[lhs.semantic] - attributeOrder[rhs.semantic];
    });

    let i, j, k;
    let source, target, sourceOffset;

    const vertexFormat = new VertexFormat(device, vertexDesc);

    // check whether source data is correctly interleaved
    let isCorrectlyInterleaved = true;
    for (i = 0; i < vertexFormat.elements.length; ++i) {
        target = vertexFormat.elements[i];
        source = sourceDesc[target.name];
        sourceOffset = source.offset - positionDesc.offset;
        if ((source.buffer !== positionDesc.buffer) ||
            (source.stride !== target.stride) ||
            (source.size !== target.size) ||
            (sourceOffset !== target.offset)) {
            isCorrectlyInterleaved = false;
            break;
        }
    }

    // create vertex buffer
    const vertexBuffer = new VertexBuffer(device,
                                          vertexFormat,
                                          numVertices,
                                          BUFFER_STATIC);

    const vertexData = vertexBuffer.lock();
    const targetArray = new Uint32Array(vertexData);
    let sourceArray;

    if (isCorrectlyInterleaved) {
        // copy data
        sourceArray = new Uint32Array(positionDesc.buffer,
                                      positionDesc.offset,
                                      numVertices * vertexBuffer.format.size / 4);
        targetArray.set(sourceArray);
    } else {
        let targetStride, sourceStride;
        // copy data and interleave
        for (i = 0; i < vertexBuffer.format.elements.length; ++i) {
            target = vertexBuffer.format.elements[i];
            targetStride = target.stride / 4;

            source = sourceDesc[target.name];
            sourceStride = source.stride / 4;
            // ensure we don't go beyond the end of the arraybuffer when dealing with
            // interlaced vertex formats
            sourceArray = new Uint32Array(source.buffer, source.offset, (source.count - 1) * sourceStride + (source.size + 3) / 4);

            let src = 0;
            let dst = target.offset / 4;
            const kend = Math.floor((source.size + 3) / 4);
            for (j = 0; j < numVertices; ++j) {
                for (k = 0; k < kend; ++k) {
                    targetArray[dst + k] = sourceArray[src + k];
                }
                src += sourceStride;
                dst += targetStride;
            }
        }
    }

    if (flipV) {
        flipTexCoordVs(vertexBuffer);
    }

    vertexBuffer.unlock();

    return vertexBuffer;
};

const createVertexBuffer = (device, attributes, indices, accessors, bufferViews, flipV, vertexBufferDict) => {

    // extract list of attributes to use
    const useAttributes = {};
    const attribIds = [];

    for (const attrib in attributes) {
        if (attributes.hasOwnProperty(attrib) && gltfToEngineSemanticMap.hasOwnProperty(attrib)) {
            useAttributes[attrib] = attributes[attrib];

            // build unique id for each attribute in format: Semantic:accessorIndex
            attribIds.push(attrib + ':' + attributes[attrib]);
        }
    }

    // sort unique ids and create unique vertex buffer ID
    attribIds.sort();
    const vbKey = attribIds.join();

    // return already created vertex buffer if identical
    let vb = vertexBufferDict[vbKey];
    if (!vb) {
        // build vertex buffer format desc and source
        const sourceDesc = {};
        for (const attrib in useAttributes) {
            const accessor = accessors[attributes[attrib]];
            const accessorData = getAccessorData(accessor, bufferViews);
            const bufferView = bufferViews[accessor.bufferView];
            const semantic = gltfToEngineSemanticMap[attrib];
            const size = getNumComponents(accessor.type) * getComponentSizeInBytes(accessor.componentType);
            const stride = bufferView && bufferView.hasOwnProperty('byteStride') ? bufferView.byteStride : size;
            sourceDesc[semantic] = {
                buffer: accessorData.buffer,
                size: size,
                offset: accessorData.byteOffset,
                stride: stride,
                count: accessor.count,
                components: getNumComponents(accessor.type),
                type: getComponentType(accessor.componentType),
                normalize: accessor.normalized
            };
        }

        // generate normals if they're missing (this should probably be a user option)
        if (!sourceDesc.hasOwnProperty(SEMANTIC_NORMAL)) {
            generateNormals(sourceDesc, indices);
        }

        // create and store it in the dictionary
        vb = createVertexBufferInternal(device, sourceDesc, flipV);
        vertexBufferDict[vbKey] = vb;
    }

    return vb;
};

const createSkin = (device, gltfSkin, accessors, bufferViews, nodes, glbSkins) => {
    let i, j, bindMatrix;
    const joints = gltfSkin.joints;
    const numJoints = joints.length;
    const ibp = [];
    if (gltfSkin.hasOwnProperty('inverseBindMatrices')) {
        const inverseBindMatrices = gltfSkin.inverseBindMatrices;
        const ibmData = getAccessorData(accessors[inverseBindMatrices], bufferViews, true);
        const ibmValues = [];

        for (i = 0; i < numJoints; i++) {
            for (j = 0; j < 16; j++) {
                ibmValues[j] = ibmData[i * 16 + j];
            }
            bindMatrix = new Mat4();
            bindMatrix.set(ibmValues);
            ibp.push(bindMatrix);
        }
    } else {
        for (i = 0; i < numJoints; i++) {
            bindMatrix = new Mat4();
            ibp.push(bindMatrix);
        }
    }

    const boneNames = [];
    for (i = 0; i < numJoints; i++) {
        boneNames[i] = nodes[joints[i]].name;
    }

    // create a cache key from bone names and see if we have matching skin
    const key = boneNames.join('#');
    let skin = glbSkins.get(key);
    if (!skin) {

        // create the skin and add it to the cache
        skin = new Skin(device, ibp, boneNames);
        glbSkins.set(key, skin);
    }

    return skin;
};

const createDracoMesh = (device, primitive, accessors, bufferViews, meshVariants, meshDefaultMaterials, promises) => {
    // create the mesh
    const result = new Mesh(device);
    result.aabb = getAccessorBoundingBox(accessors[primitive.attributes.POSITION]);

    // create vertex description
    const vertexDesc = [];
    for (const [name, index] of Object.entries(primitive.attributes)) {
        const accessor = accessors[index];
        const semantic = gltfToEngineSemanticMap[name];
        const componentType = getComponentType(accessor.componentType);

        vertexDesc.push({
            semantic: semantic,
            components: getNumComponents(accessor.type),
            type: componentType,
            normalize: accessor.normalized ?? (semantic === SEMANTIC_COLOR && (componentType === TYPE_UINT8 || componentType === TYPE_UINT16))
        });
    }

    // draco decompressor will generate normals if they are missing
    if (!primitive?.attributes?.NORMAL) {
        vertexDesc.push({
            semantic: 'NORMAL',
            components: 3,
            type: TYPE_FLOAT32
        });
    }

    // sort vertex elements by engine-ideal order
    vertexDesc.sort((lhs, rhs) => {
        return attributeOrder[lhs.semantic] - attributeOrder[rhs.semantic];
    });

    const vertexFormat = new VertexFormat(device, vertexDesc);

    promises.push(new Promise((resolve, reject) => {
        // decode draco data
        const dracoExt = primitive.extensions.KHR_draco_mesh_compression;
        dracoDecode(bufferViews[dracoExt.bufferView].slice().buffer, (err, decompressedData) => {
            if (err) {
                console.log(err);
                reject(err);
            } else {
                // create vertex buffer
                const numVertices = decompressedData.vertices.byteLength / vertexFormat.size;
                Debug.assert(numVertices === accessors[primitive.attributes.POSITION].count, 'mesh has invalid draco sizes');
                const vertexBuffer = new VertexBuffer(device, vertexFormat, numVertices, BUFFER_STATIC, decompressedData.vertices);

                // create index buffer
                const numIndices = accessors[primitive.indices].count;
                const indexFormat = numVertices <= 65535 ? INDEXFORMAT_UINT16 : INDEXFORMAT_UINT32;
                const indexBuffer = new IndexBuffer(device, indexFormat, numIndices, BUFFER_STATIC, decompressedData.indices);

                result.vertexBuffer = vertexBuffer;
                result.indexBuffer[0] = indexBuffer;
                result.primitive[0].type = getPrimitiveType(primitive);
                result.primitive[0].base = 0;
                result.primitive[0].count = indexBuffer ? numIndices : numVertices;
                result.primitive[0].indexed = !!indexBuffer;

                resolve();
            }
        });
    }));

    // handle material variants
    if (primitive?.extensions?.KHR_materials_variants) {
        const variants = primitive.extensions.KHR_materials_variants;
        const tempMapping = {};
        variants.mappings.forEach((mapping) => {
            mapping.variants.forEach((variant) => {
                tempMapping[variant] = mapping.material;
            });
        });
        meshVariants[result.id] = tempMapping;
    }
    meshDefaultMaterials[result.id] = primitive.material;

    return result;
};

const createMesh = (device, gltfMesh, accessors, bufferViews, flipV, vertexBufferDict, meshVariants, meshDefaultMaterials, assetOptions, promises) => {
    const meshes = [];

    gltfMesh.primitives.forEach((primitive) => {

        if (primitive.extensions?.KHR_draco_mesh_compression) {
            // handle draco compressed mesh
            meshes.push(createDracoMesh(device, primitive, accessors, bufferViews, meshVariants, meshDefaultMaterials, promises));
        } else {
            // handle uncompressed mesh
            let indices = primitive.hasOwnProperty('indices') ? getAccessorData(accessors[primitive.indices], bufferViews, true) : null;
            const vertexBuffer = createVertexBuffer(device, primitive.attributes, indices, accessors, bufferViews, flipV, vertexBufferDict);
            const primitiveType = getPrimitiveType(primitive);

            // build the mesh
            const mesh = new Mesh(device);
            mesh.vertexBuffer = vertexBuffer;
            mesh.primitive[0].type = primitiveType;
            mesh.primitive[0].base = 0;
            mesh.primitive[0].indexed = (indices !== null);

            // index buffer
            if (indices !== null) {
                let indexFormat;
                if (indices instanceof Uint8Array) {
                    indexFormat = INDEXFORMAT_UINT8;
                } else if (indices instanceof Uint16Array) {
                    indexFormat = INDEXFORMAT_UINT16;
                } else {
                    indexFormat = INDEXFORMAT_UINT32;
                }

                // 32bit index buffer is used but not supported
                if (indexFormat === INDEXFORMAT_UINT32 && !device.extUintElement) {

                    // #if _DEBUG
                    if (vertexBuffer.numVertices > 0xFFFF) {
                        console.warn('Glb file contains 32bit index buffer but these are not supported by this device - it may be rendered incorrectly.');
                    }
                    // #endif

                    // convert to 16bit
                    indexFormat = INDEXFORMAT_UINT16;
                    indices = new Uint16Array(indices);
                }

                if (indexFormat === INDEXFORMAT_UINT8 && device.isWebGPU) {
                    Debug.warn('Glb file contains 8bit index buffer but these are not supported by WebGPU - converting to 16bit.');

                    // convert to 16bit
                    indexFormat = INDEXFORMAT_UINT16;
                    indices = new Uint16Array(indices);
                }

                const indexBuffer = new IndexBuffer(device, indexFormat, indices.length, BUFFER_STATIC, indices);
                mesh.indexBuffer[0] = indexBuffer;
                mesh.primitive[0].count = indices.length;
            } else {
                mesh.primitive[0].count = vertexBuffer.numVertices;
            }

            if (primitive.hasOwnProperty("extensions") && primitive.extensions.hasOwnProperty("KHR_materials_variants")) {
                const variants = primitive.extensions.KHR_materials_variants;
                const tempMapping = {};
                variants.mappings.forEach((mapping) => {
                    mapping.variants.forEach((variant) => {
                        tempMapping[variant] = mapping.material;
                    });
                });
                meshVariants[mesh.id] = tempMapping;
            }

            meshDefaultMaterials[mesh.id] = primitive.material;

            let accessor = accessors[primitive.attributes.POSITION];
            mesh.aabb = getAccessorBoundingBox(accessor);

            // morph targets
            if (primitive.hasOwnProperty('targets')) {
                const targets = [];

                primitive.targets.forEach((target, index) => {
                    const options = {};

                    if (target.hasOwnProperty('POSITION')) {
                        accessor = accessors[target.POSITION];
                        options.deltaPositions = getAccessorDataFloat32(accessor, bufferViews);
                        options.deltaPositionsType = TYPE_FLOAT32;
                        options.aabb = getAccessorBoundingBox(accessor);
                    }

                    if (target.hasOwnProperty('NORMAL')) {
                        accessor = accessors[target.NORMAL];
                        // NOTE: the morph targets can't currently accept quantized normals
                        options.deltaNormals = getAccessorDataFloat32(accessor, bufferViews);
                        options.deltaNormalsType = TYPE_FLOAT32;
                    }

                    // name if specified
                    if (gltfMesh.hasOwnProperty('extras') &&
                        gltfMesh.extras.hasOwnProperty('targetNames')) {
                        options.name = gltfMesh.extras.targetNames[index];
                    } else {
                        options.name = index.toString(10);
                    }

                    // default weight if specified
                    if (gltfMesh.hasOwnProperty('weights')) {
                        options.defaultWeight = gltfMesh.weights[index];
                    }

                    options.preserveData = assetOptions.morphPreserveData;
                    targets.push(new MorphTarget(options));
                });

                mesh.morph = new Morph(targets, device, {
                    preferHighPrecision: assetOptions.morphPreferHighPrecision
                });
            }
            meshes.push(mesh);
        }
    });

    return meshes;
};

const extractTextureTransform = (source, material, maps) => {
    let map;

    const texCoord = source.texCoord;
    if (texCoord) {
        for (map = 0; map < maps.length; ++map) {
            material[maps[map] + 'MapUv'] = texCoord;
        }
    }

    const zeros = [0, 0];
    const ones = [1, 1];
    const textureTransform = source.extensions?.KHR_texture_transform;
    if (textureTransform) {
        const offset = textureTransform.offset || zeros;
        const scale = textureTransform.scale || ones;
        const rotation = textureTransform.rotation ? (-textureTransform.rotation * math.RAD_TO_DEG) : 0;

        const tilingVec = new Vec2(scale[0], scale[1]);
        const offsetVec = new Vec2(offset[0], 1.0 - scale[1] - offset[1]);

        for (map = 0; map < maps.length; ++map) {
            material[`${maps[map]}MapTiling`] = tilingVec;
            material[`${maps[map]}MapOffset`] = offsetVec;
            material[`${maps[map]}MapRotation`] = rotation;
        }
    }
};

const extensionPbrSpecGlossiness = (data, material, textures) => {
    let color, texture;
    if (data.hasOwnProperty('diffuseFactor')) {
        color = data.diffuseFactor;
        // Convert from linear space to sRGB space
        material.diffuse.set(Math.pow(color[0], 1 / 2.2), Math.pow(color[1], 1 / 2.2), Math.pow(color[2], 1 / 2.2));
        material.opacity = color[3];
    } else {
        material.diffuse.set(1, 1, 1);
        material.opacity = 1;
    }
    if (data.hasOwnProperty('diffuseTexture')) {
        const diffuseTexture = data.diffuseTexture;
        texture = textures[diffuseTexture.index];

        material.diffuseMap = texture;
        material.diffuseMapChannel = 'rgb';
        material.opacityMap = texture;
        material.opacityMapChannel = 'a';

        extractTextureTransform(diffuseTexture, material, ['diffuse', 'opacity']);
    }
    material.useMetalness = false;
    if (data.hasOwnProperty('specularFactor')) {
        color = data.specularFactor;
        // Convert from linear space to sRGB space
        material.specular.set(Math.pow(color[0], 1 / 2.2), Math.pow(color[1], 1 / 2.2), Math.pow(color[2], 1 / 2.2));
    } else {
        material.specular.set(1, 1, 1);
    }
    if (data.hasOwnProperty('glossinessFactor')) {
        material.gloss = data.glossinessFactor;
    } else {
        material.gloss = 1.0;
    }
    if (data.hasOwnProperty('specularGlossinessTexture')) {
        const specularGlossinessTexture = data.specularGlossinessTexture;
        material.specularEncoding = 'srgb';
        material.specularMap = material.glossMap = textures[specularGlossinessTexture.index];
        material.specularMapChannel = 'rgb';
        material.glossMapChannel = 'a';

        extractTextureTransform(specularGlossinessTexture, material, ['gloss', 'metalness']);
    }
};

const extensionClearCoat = (data, material, textures) => {
    if (data.hasOwnProperty('clearcoatFactor')) {
        material.clearCoat = data.clearcoatFactor * 0.25; // TODO: remove temporary workaround for replicating glTF clear-coat visuals
    } else {
        material.clearCoat = 0;
    }
    if (data.hasOwnProperty('clearcoatTexture')) {
        const clearcoatTexture = data.clearcoatTexture;
        material.clearCoatMap = textures[clearcoatTexture.index];
        material.clearCoatMapChannel = 'r';

        extractTextureTransform(clearcoatTexture, material, ['clearCoat']);
    }
    if (data.hasOwnProperty('clearcoatRoughnessFactor')) {
        material.clearCoatGloss = data.clearcoatRoughnessFactor;
    } else {
        material.clearCoatGloss = 0;
    }
    if (data.hasOwnProperty('clearcoatRoughnessTexture')) {
        const clearcoatRoughnessTexture = data.clearcoatRoughnessTexture;
        material.clearCoatGlossMap = textures[clearcoatRoughnessTexture.index];
        material.clearCoatGlossMapChannel = 'g';

        extractTextureTransform(clearcoatRoughnessTexture, material, ['clearCoatGloss']);
    }
    if (data.hasOwnProperty('clearcoatNormalTexture')) {
        const clearcoatNormalTexture = data.clearcoatNormalTexture;
        material.clearCoatNormalMap = textures[clearcoatNormalTexture.index];

        extractTextureTransform(clearcoatNormalTexture, material, ['clearCoatNormal']);

        if (clearcoatNormalTexture.hasOwnProperty('scale')) {
            material.clearCoatBumpiness = clearcoatNormalTexture.scale;
        }
    }

    material.clearCoatGlossInvert = true;
};

const extensionUnlit = (data, material, textures) => {
    material.useLighting = false;

    // copy diffuse into emissive
    material.emissive.copy(material.diffuse);
    material.emissiveTint = material.diffuseTint;
    material.emissiveMap = material.diffuseMap;
    material.emissiveMapUv = material.diffuseMapUv;
    material.emissiveMapTiling.copy(material.diffuseMapTiling);
    material.emissiveMapOffset.copy(material.diffuseMapOffset);
    material.emissiveMapRotation = material.diffuseMapRotation;
    material.emissiveMapChannel = material.diffuseMapChannel;
    material.emissiveVertexColor = material.diffuseVertexColor;
    material.emissiveVertexColorChannel = material.diffuseVertexColorChannel;

    // blank diffuse
    material.diffuse.set(0, 0, 0);
    material.diffuseTint = false;
    material.diffuseMap = null;
    material.diffuseVertexColor = false;
};

const extensionSpecular = (data, material, textures) => {
    material.useMetalnessSpecularColor = true;
    if (data.hasOwnProperty('specularColorTexture')) {
        material.specularEncoding = 'srgb';
        material.specularMap = textures[data.specularColorTexture.index];
        material.specularMapChannel = 'rgb';

        extractTextureTransform(data.specularColorTexture, material, ['specular']);

    }
    if (data.hasOwnProperty('specularColorFactor')) {
        const color = data.specularColorFactor;
        material.specular.set(Math.pow(color[0], 1 / 2.2), Math.pow(color[1], 1 / 2.2), Math.pow(color[2], 1 / 2.2));
    } else {
        material.specular.set(1, 1, 1);
    }

    if (data.hasOwnProperty('specularFactor')) {
        material.specularityFactor = data.specularFactor;
    } else {
        material.specularityFactor = 1;
    }
    if (data.hasOwnProperty('specularTexture')) {
        material.specularityFactorMapChannel = 'a';
        material.specularityFactorMap = textures[data.specularTexture.index];
        extractTextureTransform(data.specularTexture, material, ['specularityFactor']);
    }
};

const extensionIor = (data, material, textures) => {
    if (data.hasOwnProperty('ior')) {
        material.refractionIndex = 1.0 / data.ior;
    }
};

const extensionTransmission = (data, material, textures) => {
    material.blendType = BLEND_NORMAL;
    material.useDynamicRefraction = true;

    if (data.hasOwnProperty('transmissionFactor')) {
        material.refraction = data.transmissionFactor;
    }
    if (data.hasOwnProperty('transmissionTexture')) {
        material.refractionMapChannel = 'r';
        material.refractionMap = textures[data.transmissionTexture.index];
        extractTextureTransform(data.transmissionTexture, material, ['refraction']);
    }
};

const extensionSheen = (data, material, textures) => {
    material.useSheen = true;
    if (data.hasOwnProperty('sheenColorFactor')) {
        const color = data.sheenColorFactor;
        material.sheen.set(Math.pow(color[0], 1 / 2.2), Math.pow(color[1], 1 / 2.2), Math.pow(color[2], 1 / 2.2));
    } else {
        material.sheen.set(1, 1, 1);
    }
    if (data.hasOwnProperty('sheenColorTexture')) {
        material.sheenMap = textures[data.sheenColorTexture.index];
        material.sheenEncoding = 'srgb';
        extractTextureTransform(data.sheenColorTexture, material, ['sheen']);
    }
    if (data.hasOwnProperty('sheenRoughnessFactor')) {
        material.sheenGloss = data.sheenRoughnessFactor;
    } else {
        material.sheenGloss = 0.0;
    }
    if (data.hasOwnProperty('sheenRoughnessTexture')) {
        material.sheenGlossMap = textures[data.sheenRoughnessTexture.index];
        material.sheenGlossMapChannel = 'a';
        extractTextureTransform(data.sheenRoughnessTexture, material, ['sheenGloss']);
    }

    material.sheenGlossInvert = true;
};

const extensionVolume = (data, material, textures) => {
    material.blendType = BLEND_NORMAL;
    material.useDynamicRefraction = true;
    if (data.hasOwnProperty('thicknessFactor')) {
        material.thickness = data.thicknessFactor;
    }
    if (data.hasOwnProperty('thicknessTexture')) {
        material.thicknessMap = textures[data.thicknessTexture.index];
        material.thicknessMapChannel = 'g';
        extractTextureTransform(data.thicknessTexture, material, ['thickness']);
    }
    if (data.hasOwnProperty('attenuationDistance')) {
        material.attenuationDistance = data.attenuationDistance;
    }
    if (data.hasOwnProperty('attenuationColor')) {
        const color = data.attenuationColor;
        material.attenuation.set(Math.pow(color[0], 1 / 2.2), Math.pow(color[1], 1 / 2.2), Math.pow(color[2], 1 / 2.2));
    }
};

const extensionEmissiveStrength = (data, material, textures) => {
    if (data.hasOwnProperty('emissiveStrength')) {
        material.emissiveIntensity = data.emissiveStrength;
    }
};

const extensionIridescence = (data, material, textures) => {
    material.useIridescence = true;
    if (data.hasOwnProperty('iridescenceFactor')) {
        material.iridescence = data.iridescenceFactor;
    }
    if (data.hasOwnProperty('iridescenceTexture')) {
        material.iridescenceMapChannel = 'r';
        material.iridescenceMap = textures[data.iridescenceTexture.index];
        extractTextureTransform(data.iridescenceTexture, material, ['iridescence']);

    }
    if (data.hasOwnProperty('iridescenceIor')) {
        material.iridescenceRefractionIndex = data.iridescenceIor;
    }
    if (data.hasOwnProperty('iridescenceThicknessMinimum')) {
        material.iridescenceThicknessMin = data.iridescenceThicknessMinimum;
    }
    if (data.hasOwnProperty('iridescenceThicknessMaximum')) {
        material.iridescenceThicknessMax = data.iridescenceThicknessMaximum;
    }
    if (data.hasOwnProperty('iridescenceThicknessTexture')) {
        material.iridescenceThicknessMapChannel = 'g';
        material.iridescenceThicknessMap = textures[data.iridescenceThicknessTexture.index];
        extractTextureTransform(data.iridescenceThicknessTexture, material, ['iridescenceThickness']);
    }
};

const createMaterial = (gltfMaterial, textures, flipV) => {
    const material = new StandardMaterial();

    // glTF doesn't define how to occlude specular
    material.occludeSpecular = SPECOCC_AO;

    material.diffuseTint = true;
    material.diffuseVertexColor = true;

    material.specularTint = true;
    material.specularVertexColor = true;

    if (gltfMaterial.hasOwnProperty('name')) {
        material.name = gltfMaterial.name;
    }

    let color, texture;
    if (gltfMaterial.hasOwnProperty('pbrMetallicRoughness')) {
        const pbrData = gltfMaterial.pbrMetallicRoughness;

        if (pbrData.hasOwnProperty('baseColorFactor')) {
            color = pbrData.baseColorFactor;
            // Convert from linear space to sRGB space
            material.diffuse.set(Math.pow(color[0], 1 / 2.2), Math.pow(color[1], 1 / 2.2), Math.pow(color[2], 1 / 2.2));
            material.opacity = color[3];
        } else {
            material.diffuse.set(1, 1, 1);
            material.opacity = 1;
        }
        if (pbrData.hasOwnProperty('baseColorTexture')) {
            const baseColorTexture = pbrData.baseColorTexture;
            texture = textures[baseColorTexture.index];

            material.diffuseMap = texture;
            material.diffuseMapChannel = 'rgb';
            material.opacityMap = texture;
            material.opacityMapChannel = 'a';

            extractTextureTransform(baseColorTexture, material, ['diffuse', 'opacity']);
        }
        material.useMetalness = true;
        material.specular.set(1, 1, 1);
        if (pbrData.hasOwnProperty('metallicFactor')) {
            material.metalness = pbrData.metallicFactor;
        } else {
            material.metalness = 1;
        }
        if (pbrData.hasOwnProperty('roughnessFactor')) {
            material.gloss = pbrData.roughnessFactor;
        } else {
            material.gloss = 1;
        }
        material.glossInvert = true;
        if (pbrData.hasOwnProperty('metallicRoughnessTexture')) {
            const metallicRoughnessTexture = pbrData.metallicRoughnessTexture;
            material.metalnessMap = material.glossMap = textures[metallicRoughnessTexture.index];
            material.metalnessMapChannel = 'b';
            material.glossMapChannel = 'g';

            extractTextureTransform(metallicRoughnessTexture, material, ['gloss', 'metalness']);
        }
    }

    if (gltfMaterial.hasOwnProperty('normalTexture')) {
        const normalTexture = gltfMaterial.normalTexture;
        material.normalMap = textures[normalTexture.index];

        extractTextureTransform(normalTexture, material, ['normal']);

        if (normalTexture.hasOwnProperty('scale')) {
            material.bumpiness = normalTexture.scale;
        }
    }
    if (gltfMaterial.hasOwnProperty('occlusionTexture')) {
        const occlusionTexture = gltfMaterial.occlusionTexture;
        material.aoMap = textures[occlusionTexture.index];
        material.aoMapChannel = 'r';

        extractTextureTransform(occlusionTexture, material, ['ao']);
        // TODO: support 'strength'
    }
    if (gltfMaterial.hasOwnProperty('emissiveFactor')) {
        color = gltfMaterial.emissiveFactor;
        // Convert from linear space to sRGB space
        material.emissive.set(Math.pow(color[0], 1 / 2.2), Math.pow(color[1], 1 / 2.2), Math.pow(color[2], 1 / 2.2));
        material.emissiveTint = true;
    } else {
        material.emissive.set(0, 0, 0);
        material.emissiveTint = false;
    }
    if (gltfMaterial.hasOwnProperty('emissiveTexture')) {
        const emissiveTexture = gltfMaterial.emissiveTexture;
        material.emissiveMap = textures[emissiveTexture.index];

        extractTextureTransform(emissiveTexture, material, ['emissive']);
    }
    if (gltfMaterial.hasOwnProperty('alphaMode')) {
        switch (gltfMaterial.alphaMode) {
            case 'MASK':
                material.blendType = BLEND_NONE;
                if (gltfMaterial.hasOwnProperty('alphaCutoff')) {
                    material.alphaTest = gltfMaterial.alphaCutoff;
                } else {
                    material.alphaTest = 0.5;
                }
                break;
            case 'BLEND':
                material.blendType = BLEND_NORMAL;
                // note: by default don't write depth on semitransparent materials
                material.depthWrite = false;
                break;
            default:
            case 'OPAQUE':
                material.blendType = BLEND_NONE;
                break;
        }
    } else {
        material.blendType = BLEND_NONE;
    }

    if (gltfMaterial.hasOwnProperty('doubleSided')) {
        material.twoSidedLighting = gltfMaterial.doubleSided;
        material.cull = gltfMaterial.doubleSided ? CULLFACE_NONE : CULLFACE_BACK;
    } else {
        material.twoSidedLighting = false;
        material.cull = CULLFACE_BACK;
    }

    // Provide list of supported extensions and their functions
    const extensions = {
        "KHR_materials_clearcoat": extensionClearCoat,
        "KHR_materials_emissive_strength": extensionEmissiveStrength,
        "KHR_materials_ior": extensionIor,
        "KHR_materials_iridescence": extensionIridescence,
        "KHR_materials_pbrSpecularGlossiness": extensionPbrSpecGlossiness,
        "KHR_materials_sheen": extensionSheen,
        "KHR_materials_specular": extensionSpecular,
        "KHR_materials_transmission": extensionTransmission,
        "KHR_materials_unlit": extensionUnlit,
        "KHR_materials_volume": extensionVolume
    };

    // Handle extensions
    if (gltfMaterial.hasOwnProperty('extensions')) {
        for (const key in gltfMaterial.extensions) {
            const extensionFunc = extensions[key];
            if (extensionFunc !== undefined) {
                extensionFunc(gltfMaterial.extensions[key], material, textures);
            }
        }
    }

    material.update();

    return material;
};

// create the anim structure
const createAnimation = (gltfAnimation, animationIndex, gltfAccessors, bufferViews, nodes, meshes, gltfNodes) => {

    // create animation data block for the accessor
    const createAnimData = (gltfAccessor) => {
        return new AnimData(getNumComponents(gltfAccessor.type), getAccessorDataFloat32(gltfAccessor, bufferViews));
    };

    const interpMap = {
        'STEP': INTERPOLATION_STEP,
        'LINEAR': INTERPOLATION_LINEAR,
        'CUBICSPLINE': INTERPOLATION_CUBIC
    };

    // Input and output maps reference data by sampler input/output key.
    const inputMap = { };
    const outputMap = { };
    // The curve map stores temporary curve data by sampler index. Each curves input/output value will be resolved to an inputs/outputs array index after all samplers have been processed.
    // Curves and outputs that are deleted from their maps will not be included in the final AnimTrack
    const curveMap = { };
    let outputCounter = 1;

    let i;

    // convert samplers
    for (i = 0; i < gltfAnimation.samplers.length; ++i) {
        const sampler = gltfAnimation.samplers[i];

        // get input data
        if (!inputMap.hasOwnProperty(sampler.input)) {
            inputMap[sampler.input] = createAnimData(gltfAccessors[sampler.input]);
        }

        // get output data
        if (!outputMap.hasOwnProperty(sampler.output)) {
            outputMap[sampler.output] = createAnimData(gltfAccessors[sampler.output]);
        }

        const interpolation =
            sampler.hasOwnProperty('interpolation') &&
            interpMap.hasOwnProperty(sampler.interpolation) ?
                interpMap[sampler.interpolation] : INTERPOLATION_LINEAR;

        // create curve
        const curve = {
            paths: [],
            input: sampler.input,
            output: sampler.output,
            interpolation: interpolation
        };

        curveMap[i] = curve;
    }

    const quatArrays = [];

    const transformSchema = {
        'translation': 'localPosition',
        'rotation': 'localRotation',
        'scale': 'localScale'
    };

    const constructNodePath = (node) => {
        const path = [];
        while (node) {
            path.unshift(node.name);
            node = node.parent;
        }
        return path;
    };

    // All morph targets are included in a single channel of the animation, with all targets output data interleaved with each other.
    // This function splits each morph target out into it a curve with its own output data, allowing us to animate each morph target independently by name.
    const createMorphTargetCurves = (curve, gltfNode, entityPath) => {
        const out = outputMap[curve.output];
        if (!out) {
            Debug.warn(`glb-parser: No output data is available for the morph target curve (${entityPath}/graph/weights). Skipping.`);
            return;
        }

        // names of morph targets
        let targetNames;
        if (meshes && meshes[gltfNode.mesh]) {
            const mesh = meshes[gltfNode.mesh];
            if (mesh.hasOwnProperty('extras') && mesh.extras.hasOwnProperty('targetNames')) {
                targetNames = mesh.extras.targetNames;
            }
        }

        const outData = out.data;
        const morphTargetCount = outData.length / inputMap[curve.input].data.length;
        const keyframeCount = outData.length / morphTargetCount;

        // single array buffer for all keys, 4 bytes per entry
        const singleBufferSize = keyframeCount * 4;
        const buffer = new ArrayBuffer(singleBufferSize * morphTargetCount);

        for (let j = 0; j < morphTargetCount; j++) {
            const morphTargetOutput = new Float32Array(buffer, singleBufferSize * j, keyframeCount);

            // the output data for all morph targets in a single curve is interleaved. We need to retrieve the keyframe output data for a single morph target
            for (let k = 0; k < keyframeCount; k++) {
                morphTargetOutput[k] = outData[k * morphTargetCount + j];
            }
            const output = new AnimData(1, morphTargetOutput);
            const weightName = targetNames?.[j] ? `name.${targetNames[j]}` : j;

            // add the individual morph target output data to the outputMap using a negative value key (so as not to clash with sampler.output values)
            outputMap[-outputCounter] = output;
            const morphCurve = {
                paths: [{
                    entityPath: entityPath,
                    component: 'graph',
                    propertyPath: [`weight.${weightName}`]
                }],
                // each morph target curve input can use the same sampler.input from the channel they were all in
                input: curve.input,
                // but each morph target curve should reference its individual output that was just created
                output: -outputCounter,
                interpolation: curve.interpolation
            };
            outputCounter++;
            // add the morph target curve to the curveMap
            curveMap[`morphCurve-${i}-${j}`] = morphCurve;
        }
    };

    // convert anim channels
    for (i = 0; i < gltfAnimation.channels.length; ++i) {
        const channel = gltfAnimation.channels[i];
        const target = channel.target;
        const curve = curveMap[channel.sampler];

        const node = nodes[target.node];
        const gltfNode = gltfNodes[target.node];
        const entityPath = constructNodePath(node);

        if (target.path.startsWith('weights')) {
            createMorphTargetCurves(curve, gltfNode, entityPath);
            // as all individual morph targets in this morph curve have their own curve now, this morph curve should be flagged
            // so it's not included in the final output
            curveMap[channel.sampler].morphCurve = true;
        } else {
            curve.paths.push({
                entityPath: entityPath,
                component: 'graph',
                propertyPath: [transformSchema[target.path]]
            });
        }
    }

    const inputs = [];
    const outputs = [];
    const curves = [];

    // Add each input in the map to the final inputs array. The inputMap should now reference the index of input in the inputs array instead of the input itself.
    for (const inputKey in inputMap) {
        inputs.push(inputMap[inputKey]);
        inputMap[inputKey] = inputs.length - 1;
    }
    // Add each output in the map to the final outputs array. The outputMap should now reference the index of output in the outputs array instead of the output itself.
    for (const outputKey in outputMap) {
        outputs.push(outputMap[outputKey]);
        outputMap[outputKey] = outputs.length - 1;
    }
    // Create an AnimCurve for each curve object in the curveMap. Each curve object's input value should be resolved to the index of the input in the
    // inputs arrays using the inputMap. Likewise for output values.
    for (const curveKey in curveMap) {
        const curveData = curveMap[curveKey];
        // if the curveData contains a morph curve then do not add it to the final curve list as the individual morph target curves are included instead
        if (curveData.morphCurve) {
            continue;
        }
        curves.push(new AnimCurve(
            curveData.paths,
            inputMap[curveData.input],
            outputMap[curveData.output],
            curveData.interpolation
        ));

        // if this target is a set of quaternion keys, make note of its index so we can perform
        // quaternion-specific processing on it.
        if (curveData.paths.length > 0 && curveData.paths[0].propertyPath[0] === 'localRotation' && curveData.interpolation !== INTERPOLATION_CUBIC) {
            quatArrays.push(curves[curves.length - 1].output);
        }
    }

    // sort the list of array indexes so we can skip dups
    quatArrays.sort();

    // run through the quaternion data arrays flipping quaternion keys
    // that don't fall in the same winding order.
    let prevIndex = null;
    let data;
    for (i = 0; i < quatArrays.length; ++i) {
        const index = quatArrays[i];
        // skip over duplicate array indices
        if (i === 0 || index !== prevIndex) {
            data = outputs[index];
            if (data.components === 4) {
                const d = data.data;
                const len = d.length - 4;
                for (let j = 0; j < len; j += 4) {
                    const dp = d[j + 0] * d[j + 4] +
                             d[j + 1] * d[j + 5] +
                             d[j + 2] * d[j + 6] +
                             d[j + 3] * d[j + 7];

                    if (dp < 0) {
                        d[j + 4] *= -1;
                        d[j + 5] *= -1;
                        d[j + 6] *= -1;
                        d[j + 7] *= -1;
                    }
                }
            }
            prevIndex = index;
        }
    }

    // calculate duration of the animation as maximum time value
    let duration = 0;
    for (i = 0; i < inputs.length; i++) {
        data  = inputs[i]._data;
        duration = Math.max(duration, data.length === 0 ? 0 : data[data.length - 1]);
    }

    return new AnimTrack(
        gltfAnimation.hasOwnProperty('name') ? gltfAnimation.name : ('animation_' + animationIndex),
        duration,
        inputs,
        outputs,
        curves);
};

const tempMat = new Mat4();
const tempVec = new Vec3();

const createNode = (gltfNode, nodeIndex) => {
    const entity = new GraphNode();

    if (gltfNode.hasOwnProperty('name') && gltfNode.name.length > 0) {
        entity.name = gltfNode.name;
    } else {
        entity.name = 'node_' + nodeIndex;
    }

    // Parse transformation properties
    if (gltfNode.hasOwnProperty('matrix')) {
        tempMat.data.set(gltfNode.matrix);
        tempMat.getTranslation(tempVec);
        entity.setLocalPosition(tempVec);
        tempMat.getEulerAngles(tempVec);
        entity.setLocalEulerAngles(tempVec);
        tempMat.getScale(tempVec);
        entity.setLocalScale(tempVec);
    }

    if (gltfNode.hasOwnProperty('rotation')) {
        const r = gltfNode.rotation;
        entity.setLocalRotation(r[0], r[1], r[2], r[3]);
    }

    if (gltfNode.hasOwnProperty('translation')) {
        const t = gltfNode.translation;
        entity.setLocalPosition(t[0], t[1], t[2]);
    }

    if (gltfNode.hasOwnProperty('scale')) {
        const s = gltfNode.scale;
        entity.setLocalScale(s[0], s[1], s[2]);
    }

    return entity;
};

// creates a camera component on the supplied node, and returns it
const createCamera = (gltfCamera, node) => {

    const projection = gltfCamera.type === 'orthographic' ? PROJECTION_ORTHOGRAPHIC : PROJECTION_PERSPECTIVE;
    const gltfProperties = projection === PROJECTION_ORTHOGRAPHIC ? gltfCamera.orthographic : gltfCamera.perspective;

    const componentData = {
        enabled: false,
        projection: projection,
        nearClip: gltfProperties.znear,
        aspectRatioMode: ASPECT_AUTO
    };

    if (gltfProperties.zfar) {
        componentData.farClip = gltfProperties.zfar;
    }

    if (projection === PROJECTION_ORTHOGRAPHIC) {
        componentData.orthoHeight = 0.5 * gltfProperties.ymag;
        if (gltfProperties.ymag) {
            componentData.aspectRatioMode = ASPECT_MANUAL;
            componentData.aspectRatio = gltfProperties.xmag / gltfProperties.ymag;
        }
    } else {
        componentData.fov = gltfProperties.yfov * math.RAD_TO_DEG;
        if (gltfProperties.aspectRatio) {
            componentData.aspectRatioMode = ASPECT_MANUAL;
            componentData.aspectRatio = gltfProperties.aspectRatio;
        }
    }

    const cameraEntity = new Entity(gltfCamera.name);
    cameraEntity.addComponent('camera', componentData);
    return cameraEntity;
};

// creates light component, adds it to the node and returns the created light component
const createLight = (gltfLight, node) => {

    const lightProps = {
        enabled: false,
        type: gltfLight.type === 'point' ? 'omni' : gltfLight.type,
        color: gltfLight.hasOwnProperty('color') ? new Color(gltfLight.color) : Color.WHITE,

        // when range is not defined, infinity should be used - but that is causing infinity in bounds calculations
        range: gltfLight.hasOwnProperty('range') ? gltfLight.range : 9999,

        falloffMode: LIGHTFALLOFF_INVERSESQUARED,

        // TODO: (engine issue #3252) Set intensity to match glTF specification, which uses physically based values:
        // - Omni and spot lights use luminous intensity in candela (lm/sr)
        // - Directional lights use illuminance in lux (lm/m2).
        // Current implementation: clapms specified intensity to 0..2 range
        intensity: gltfLight.hasOwnProperty('intensity') ? math.clamp(gltfLight.intensity, 0, 2) : 1
    };

    if (gltfLight.hasOwnProperty('spot')) {
        lightProps.innerConeAngle = gltfLight.spot.hasOwnProperty('innerConeAngle') ? gltfLight.spot.innerConeAngle * math.RAD_TO_DEG : 0;
        lightProps.outerConeAngle = gltfLight.spot.hasOwnProperty('outerConeAngle') ? gltfLight.spot.outerConeAngle * math.RAD_TO_DEG : Math.PI / 4;
    }

    // glTF stores light already in energy/area, but we need to provide the light with only the energy parameter,
    // so we need the intensities in candela back to lumen
    if (gltfLight.hasOwnProperty("intensity")) {
        lightProps.luminance = gltfLight.intensity * Light.getLightUnitConversion(lightTypes[lightProps.type], lightProps.outerConeAngle, lightProps.innerConeAngle);
    }

    // Rotate to match light orientation in glTF specification
    // Note that this adds a new entity node into the hierarchy that does not exist in the gltf hierarchy
    const lightEntity = new Entity(node.name);
    lightEntity.rotateLocal(90, 0, 0);

    // add component
    lightEntity.addComponent('light', lightProps);
    return lightEntity;
};

const createSkins = (device, gltf, nodes, bufferViews) => {
    if (!gltf.hasOwnProperty('skins') || gltf.skins.length === 0) {
        return [];
    }

    // cache for skins to filter out duplicates
    const glbSkins = new Map();

    return gltf.skins.map((gltfSkin) => {
        return createSkin(device, gltfSkin, gltf.accessors, bufferViews, nodes, glbSkins);
    });
};

const createMeshes = (device, gltf, bufferViews, flipV, options) => {
    // dictionary of vertex buffers to avoid duplicates
    const vertexBufferDict = {};
    const meshVariants = {};
    const meshDefaultMaterials = {};
    const promises = [];

    const valid = (!options.skipMeshes && gltf?.meshes?.length && gltf?.accessors?.length && gltf?.bufferViews?.length);
    const meshes = valid ? gltf.meshes.map((gltfMesh) => {
        return createMesh(device, gltfMesh, gltf.accessors, bufferViews, flipV, vertexBufferDict, meshVariants, meshDefaultMaterials, options, promises);
    }) : [];

    return {
        meshes,
        meshVariants,
        meshDefaultMaterials,
        promises
    };
};

const createMaterials = (gltf, textures, options, flipV) => {
    if (!gltf.hasOwnProperty('materials') || gltf.materials.length === 0) {
        return [];
    }

    const preprocess = options?.material?.preprocess;
    const process = options?.material?.process ?? createMaterial;
    const postprocess = options?.material?.postprocess;

    return gltf.materials.map((gltfMaterial) => {
        if (preprocess) {
            preprocess(gltfMaterial);
        }
        const material = process(gltfMaterial, textures, flipV);
        if (postprocess) {
            postprocess(gltfMaterial, material);
        }
        return material;
    });
};

const createVariants = (gltf) => {
    if (!gltf.hasOwnProperty("extensions") || !gltf.extensions.hasOwnProperty("KHR_materials_variants"))
        return null;

    const data = gltf.extensions.KHR_materials_variants.variants;
    const variants = {};
    for (let i = 0; i < data.length; i++) {
        variants[data[i].name] = i;
    }
    return variants;
};

const createAnimations = (gltf, nodes, bufferViews, options) => {
    if (!gltf.hasOwnProperty('animations') || gltf.animations.length === 0) {
        return [];
    }

    const preprocess = options?.animation?.preprocess;
    const postprocess = options?.animation?.postprocess;

    return gltf.animations.map((gltfAnimation, index) => {
        if (preprocess) {
            preprocess(gltfAnimation);
        }
        const animation = createAnimation(gltfAnimation, index, gltf.accessors, bufferViews, nodes, gltf.meshes, gltf.nodes);
        if (postprocess) {
            postprocess(gltfAnimation, animation);
        }
        return animation;
    });
};

const createNodes = (gltf, options) => {
    if (!gltf.hasOwnProperty('nodes') || gltf.nodes.length === 0) {
        return [];
    }

    const preprocess = options?.node?.preprocess;
    const process = options?.node?.process ?? createNode;
    const postprocess = options?.node?.postprocess;

    const nodes = gltf.nodes.map((gltfNode, index) => {
        if (preprocess) {
            preprocess(gltfNode);
        }
        const node = process(gltfNode, index);
        if (postprocess) {
            postprocess(gltfNode, node);
        }
        return node;
    });

    // build node hierarchy
    for (let i = 0; i < gltf.nodes.length; ++i) {
        const gltfNode = gltf.nodes[i];
        if (gltfNode.hasOwnProperty('children')) {
            const parent = nodes[i];
            const uniqueNames = { };
            for (let j = 0; j < gltfNode.children.length; ++j) {
                const child = nodes[gltfNode.children[j]];
                if (!child.parent) {
                    if (uniqueNames.hasOwnProperty(child.name)) {
                        child.name += uniqueNames[child.name]++;
                    } else {
                        uniqueNames[child.name] = 1;
                    }
                    parent.addChild(child);
                }
            }
        }
    }

    return nodes;
};

const createScenes = (gltf, nodes) => {
    const scenes = [];
    const count = gltf.scenes.length;

    // if there's a single scene with a single node in it, don't create wrapper nodes
    if (count === 1 && gltf.scenes[0].nodes?.length === 1) {
        const nodeIndex = gltf.scenes[0].nodes[0];
        scenes.push(nodes[nodeIndex]);
    } else {

        // create root node per scene
        for (let i = 0; i < count; i++) {
            const scene = gltf.scenes[i];
            if (scene.nodes) {
                const sceneRoot = new GraphNode(scene.name);
                for (let n = 0; n < scene.nodes.length; n++) {
                    const childNode = nodes[scene.nodes[n]];
                    sceneRoot.addChild(childNode);
                }
                scenes.push(sceneRoot);
            }
        }
    }

    return scenes;
};

const createCameras = (gltf, nodes, options) => {

    let cameras = null;

    if (gltf.hasOwnProperty('nodes') && gltf.hasOwnProperty('cameras') && gltf.cameras.length > 0) {

        const preprocess = options?.camera?.preprocess;
        const process = options?.camera?.process ?? createCamera;
        const postprocess = options?.camera?.postprocess;

        gltf.nodes.forEach((gltfNode, nodeIndex) => {
            if (gltfNode.hasOwnProperty('camera')) {
                const gltfCamera = gltf.cameras[gltfNode.camera];
                if (gltfCamera) {
                    if (preprocess) {
                        preprocess(gltfCamera);
                    }
                    const camera = process(gltfCamera, nodes[nodeIndex]);
                    if (postprocess) {
                        postprocess(gltfCamera, camera);
                    }

                    // add the camera to node->camera map
                    if (camera) {
                        if (!cameras) cameras = new Map();
                        cameras.set(gltfNode, camera);
                    }
                }
            }
        });
    }

    return cameras;
};

const createLights = (gltf, nodes, options) => {

    let lights = null;

    if (gltf.hasOwnProperty('nodes') && gltf.hasOwnProperty('extensions') &&
        gltf.extensions.hasOwnProperty('KHR_lights_punctual') && gltf.extensions.KHR_lights_punctual.hasOwnProperty('lights')) {

        const gltfLights = gltf.extensions.KHR_lights_punctual.lights;
        if (gltfLights.length) {

            const preprocess = options?.light?.preprocess;
            const process = options?.light?.process ?? createLight;
            const postprocess = options?.light?.postprocess;

            // handle nodes with lights
            gltf.nodes.forEach((gltfNode, nodeIndex) => {
                if (gltfNode.hasOwnProperty('extensions') &&
                    gltfNode.extensions.hasOwnProperty('KHR_lights_punctual') &&
                    gltfNode.extensions.KHR_lights_punctual.hasOwnProperty('light')) {

                    const lightIndex = gltfNode.extensions.KHR_lights_punctual.light;
                    const gltfLight = gltfLights[lightIndex];
                    if (gltfLight) {
                        if (preprocess) {
                            preprocess(gltfLight);
                        }
                        const light = process(gltfLight, nodes[nodeIndex]);
                        if (postprocess) {
                            postprocess(gltfLight, light);
                        }

                        // add the light to node->light map
                        if (light) {
                            if (!lights) lights = new Map();
                            lights.set(gltfNode, light);
                        }
                    }
                }
            });
        }
    }

    return lights;
};

// link skins to the meshes
const linkSkins = (gltf, renders, skins) => {
    gltf.nodes.forEach((gltfNode) => {
        if (gltfNode.hasOwnProperty('mesh') && gltfNode.hasOwnProperty('skin')) {
            const meshGroup = renders[gltfNode.mesh].meshes;
            meshGroup.forEach((mesh) => {
                mesh.skin = skins[gltfNode.skin];
            });
        }
    });
};

// create engine resources from the downloaded GLB data
const createResources = async (device, gltf, bufferViews, textures, options) => {
    const preprocess = options?.global?.preprocess;
    const postprocess = options?.global?.postprocess;

    if (preprocess) {
        preprocess(gltf);
    }

    // The original version of FACT generated incorrectly flipped V texture
    // coordinates. We must compensate by flipping V in this case. Once
    // all models have been re-exported we can remove this flag.
    const flipV = gltf.asset && gltf.asset.generator === 'PlayCanvas';

    // We'd like to remove the flipV code at some point.
    if (flipV) {
        Debug.warn('glTF model may have flipped UVs. Please reconvert.');
    }

    const nodes = createNodes(gltf, options);
    const scenes = createScenes(gltf, nodes);
    const lights = createLights(gltf, nodes, options);
    const cameras = createCameras(gltf, nodes, options);
    const variants = createVariants(gltf);

    // buffer data must have finished loading in order to create meshes and animations
    const bufferViewData = await Promise.all(bufferViews);
    const { meshes, meshVariants, meshDefaultMaterials, promises } = createMeshes(device, gltf, bufferViewData, flipV, options);
    const animations = createAnimations(gltf, nodes, bufferViewData, options);

    // textures must have finished loading in order to create materials
    const textureAssets = await Promise.all(textures);
    const textureInstances = textureAssets.map(t => t.resource);
    const materials = createMaterials(gltf, textureInstances, options, flipV);
    const skins = createSkins(device, gltf, nodes, bufferViewData);

    // create renders to wrap meshes
    const renders = [];
    for (let i = 0; i < meshes.length; i++) {
        renders[i] = new Render();
        renders[i].meshes = meshes[i];
    }

    // link skins to meshes
    linkSkins(gltf, renders, skins);

    const result = new GlbResources();
    result.gltf = gltf;
    result.nodes = nodes;
    result.scenes = scenes;
    result.animations = animations;
    result.textures = textureAssets;
    result.materials = materials;
    result.variants = variants;
    result.meshVariants = meshVariants;
    result.meshDefaultMaterials = meshDefaultMaterials;
    result.renders = renders;
    result.skins = skins;
    result.lights = lights;
    result.cameras = cameras;

    if (postprocess) {
        postprocess(gltf, result);
    }

    // wait for draco meshes to complete decoding
    await Promise.all(promises);

    return result;
};

const applySampler = (texture, gltfSampler) => {
    const getFilter = (filter, defaultValue) => {
        switch (filter) {
            case 9728: return FILTER_NEAREST;
            case 9729: return FILTER_LINEAR;
            case 9984: return FILTER_NEAREST_MIPMAP_NEAREST;
            case 9985: return FILTER_LINEAR_MIPMAP_NEAREST;
            case 9986: return FILTER_NEAREST_MIPMAP_LINEAR;
            case 9987: return FILTER_LINEAR_MIPMAP_LINEAR;
            default:   return defaultValue;
        }
    };

    const getWrap = (wrap, defaultValue) => {
        switch (wrap) {
            case 33071: return ADDRESS_CLAMP_TO_EDGE;
            case 33648: return ADDRESS_MIRRORED_REPEAT;
            case 10497: return ADDRESS_REPEAT;
            default:    return defaultValue;
        }
    };

    if (texture) {
        gltfSampler = gltfSampler ?? { };
        texture.minFilter = getFilter(gltfSampler.minFilter, FILTER_LINEAR_MIPMAP_LINEAR);
        texture.magFilter = getFilter(gltfSampler.magFilter, FILTER_LINEAR);
        texture.addressU = getWrap(gltfSampler.wrapS, ADDRESS_REPEAT);
        texture.addressV = getWrap(gltfSampler.wrapT, ADDRESS_REPEAT);
    }
};

let gltfTextureUniqueId = 0;

// create gltf images. returns an array of promises that resolve to texture assets.
const createImages = (gltf, bufferViews, urlBase, registry, options) => {
    if (!gltf.images || gltf.images.length === 0) {
        return [];
    }

    const preprocess = options?.image?.preprocess;
    const processAsync = options?.image?.processAsync;
    const postprocess = options?.image?.postprocess;

    const mimeTypeFileExtensions = {
        'image/png': 'png',
        'image/jpeg': 'jpg',
        'image/basis': 'basis',
        'image/ktx': 'ktx',
        'image/ktx2': 'ktx2',
        'image/vnd-ms.dds': 'dds'
    };

    const loadTexture = (gltfImage, url, bufferView, mimeType, options) => {
        return new Promise((resolve, reject) => {
            const continuation = (bufferViewData) => {
                const name = (gltfImage.name || 'gltf-texture') + '-' + gltfTextureUniqueId++;

                // construct the asset file
                const file = {
                    url: url || name
                };
                if (bufferViewData) {
                    file.contents = bufferViewData.slice(0).buffer;
                }
                if (mimeType) {
                    const extension = mimeTypeFileExtensions[mimeType];
                    if (extension) {
                        file.filename = file.url + '.' + extension;
                    }
                }

                // create and load the asset
                const asset = new Asset(name, 'texture', file, null, options);
                asset.on('load', asset => resolve(asset));
                asset.on('error', err => reject(err));
                registry.add(asset);
                registry.load(asset);
            };

            if (bufferView) {
                bufferView.then(bufferViewData => continuation(bufferViewData));
            } else {
                continuation(null);
            }
        });
    };

    return gltf.images.map((gltfImage, i) => {
        if (preprocess) {
            preprocess(gltfImage);
        }

        let promise;

        if (processAsync) {
            promise = new Promise((resolve, reject) => {
                processAsync(gltfImage, (err, textureAsset) => {
                    if (err)
                        reject(err);
                    else
                        resolve(textureAsset);
                });
            });
        } else {
            promise = new Promise((resolve) => {
                resolve(null);
            });
        }

        promise = promise.then((textureAsset) => {
            if (textureAsset) {
                return textureAsset;
            } else if (gltfImage.hasOwnProperty('uri')) {
                // uri specified
                if (isDataURI(gltfImage.uri)) {
                    return loadTexture(gltfImage, gltfImage.uri, null, getDataURIMimeType(gltfImage.uri), null);
                }
                return loadTexture(gltfImage, ABSOLUTE_URL.test(gltfImage.uri) ? gltfImage.uri : path.join(urlBase, gltfImage.uri), null, null, { crossOrigin: 'anonymous' });
            } else if (gltfImage.hasOwnProperty('bufferView') && gltfImage.hasOwnProperty('mimeType')) {
                // bufferview
                return loadTexture(gltfImage, null, bufferViews[gltfImage.bufferView], gltfImage.mimeType, null);
            }

            // fail
            return Promise.reject(new Error(`Invalid image found in gltf (neither uri or bufferView found). index=${i}`));
        });

        if (postprocess) {
            promise = promise.then((textureAsset) => {
                postprocess(gltfImage, textureAsset);
                return textureAsset;
            });
        }

        return promise;
    });
};

// create gltf textures. returns an array of promises that resolve to texture assets.
const createTextures = (gltf, images, options) => {

    if (!gltf?.images?.length || !gltf?.textures?.length) {
        return [];
    }

    const preprocess = options?.texture?.preprocess;
    const processAsync = options?.texture?.processAsync;
    const postprocess = options?.texture?.postprocess;

    const seenImages = new Set();

    return gltf.textures.map((gltfTexture) => {
        if (preprocess) {
            preprocess(gltfTexture);
        }

        let promise;

        if (processAsync) {
            promise = new Promise((resolve, reject) => {
                processAsync(gltfTexture, gltf.images, (err, gltfImageIndex) => {
                    if (err)
                        reject(err);
                    else
                        resolve(gltfImageIndex);
                });
            });
        } else {
            promise = new Promise((resolve) => {
                resolve(null);
            });
        }

        promise = promise.then((gltfImageIndex) => {
            // resolve image index
            gltfImageIndex = gltfImageIndex ??
                             gltfTexture?.extensions?.KHR_texture_basisu?.source ??
                             gltfTexture.source;

            const cloneAsset = seenImages.has(gltfImageIndex);
            seenImages.add(gltfImageIndex);

            return images[gltfImageIndex].then((imageAsset) => {
                const asset = cloneAsset ? cloneTextureAsset(imageAsset) : imageAsset;
                applySampler(asset.resource, (gltf.samplers ?? [])[gltfTexture.sampler]);
                return asset;
            });
        });

        if (postprocess) {
            promise = promise.then((textureAsset) => {
                postprocess(gltfTexture, textureAsset);
                return textureAsset;
            });
        }

        return promise;
    });
};

// load gltf buffers. returns an array of promises that resolve to typed arrays.
const loadBuffers = (gltf, binaryChunk, urlBase, options) => {
    if (!gltf.buffers || gltf.buffers.length === 0) {
        return [];
    }

    const preprocess = options?.buffer?.preprocess;
    const processAsync = options?.buffer?.processAsync;
    const postprocess = options?.buffer?.postprocess;

    return gltf.buffers.map((gltfBuffer, i) => {
        if (preprocess) {
            preprocess(gltfBuffer);
        }

        let promise;

        if (processAsync) {
            promise = new Promise((resolve, reject) => {
                processAsync(gltfBuffer, (err, arrayBuffer) => {
                    if (err)
                        reject(err);
                    else
                        resolve(arrayBuffer);
                });
            });
        } else {
            promise = new Promise((resolve) => {
                resolve(null);
            });
        }

        promise = promise.then((arrayBuffer) => {
            if (arrayBuffer) {
                return arrayBuffer;
            } else if (gltfBuffer.hasOwnProperty('uri')) {
                if (isDataURI(gltfBuffer.uri)) {
                    // convert base64 to raw binary data held in a string
                    // doesn't handle URLEncoded DataURIs - see SO answer #6850276 for code that does this
                    const byteString = atob(gltfBuffer.uri.split(',')[1]);

                    // create a view into the buffer
                    const binaryArray = new Uint8Array(byteString.length);

                    // set the bytes of the buffer to the correct values
                    for (let j = 0; j < byteString.length; j++) {
                        binaryArray[j] = byteString.charCodeAt(j);
                    }

                    return binaryArray;
                }

                return new Promise((resolve, reject) => {
                    http.get(
                        ABSOLUTE_URL.test(gltfBuffer.uri) ? gltfBuffer.uri : path.join(urlBase, gltfBuffer.uri),
                        { cache: true, responseType: 'arraybuffer', retry: false },
                        (err, result) => {                         // eslint-disable-line no-loop-func
                            if (err)
                                reject(err);
                            else
                                resolve(new Uint8Array(result));
                        }
                    );
                });
            }

            // glb buffer reference
            return binaryChunk;
        });

        if (postprocess) {
            promise = promise.then((buffer) => {
                postprocess(gltf.buffers[i], buffer);
                return buffer;
            });
        }

        return promise;
    });
};

// parse the gltf chunk, returns the gltf json
const parseGltf = (gltfChunk, callback) => {
    const decodeBinaryUtf8 = (array) => {
        if (typeof TextDecoder !== 'undefined') {
            return new TextDecoder().decode(array);
        }

        let str = '';
        for (let i = 0; i < array.length; i++) {
            str += String.fromCharCode(array[i]);
        }

        return decodeURIComponent(escape(str));
    };

    const gltf = JSON.parse(decodeBinaryUtf8(gltfChunk));

    // check gltf version
    if (gltf.asset && gltf.asset.version && parseFloat(gltf.asset.version) < 2) {
        callback(`Invalid gltf version. Expected version 2.0 or above but found version '${gltf.asset.version}'.`);
        return;
    }

    // check required extensions
    callback(null, gltf);
};

// parse glb data, returns the gltf and binary chunk
const parseGlb = (glbData, callback) => {
    const data = (glbData instanceof ArrayBuffer) ? new DataView(glbData) : new DataView(glbData.buffer, glbData.byteOffset, glbData.byteLength);

    // read header
    const magic = data.getUint32(0, true);
    const version = data.getUint32(4, true);
    const length = data.getUint32(8, true);

    if (magic !== 0x46546C67) {
        callback('Invalid magic number found in glb header. Expected 0x46546C67, found 0x' + magic.toString(16));
        return;
    }

    if (version !== 2) {
        callback('Invalid version number found in glb header. Expected 2, found ' + version);
        return;
    }

    if (length <= 0 || length > data.byteLength) {
        callback('Invalid length found in glb header. Found ' + length);
        return;
    }

    // read chunks
    const chunks = [];
    let offset = 12;
    while (offset < length) {
        const chunkLength = data.getUint32(offset, true);
        if (offset + chunkLength + 8 > data.byteLength) {
            callback(`Invalid chunk length found in glb. Found ${chunkLength}`);
        }
        const chunkType = data.getUint32(offset + 4, true);
        const chunkData = new Uint8Array(data.buffer, data.byteOffset + offset + 8, chunkLength);
        chunks.push({ length: chunkLength, type: chunkType, data: chunkData });
        offset += chunkLength + 8;
    }

    if (chunks.length !== 1 && chunks.length !== 2) {
        callback('Invalid number of chunks found in glb file.');
        return;
    }

    if (chunks[0].type !== 0x4E4F534A) {
        callback(`Invalid chunk type found in glb file. Expected 0x4E4F534A, found 0x${chunks[0].type.toString(16)}`);
        return;
    }

    if (chunks.length > 1 && chunks[1].type !== 0x004E4942) {
        callback(`Invalid chunk type found in glb file. Expected 0x004E4942, found 0x${chunks[1].type.toString(16)}`);
        return;
    }

    callback(null, {
        gltfChunk: chunks[0].data,
        binaryChunk: chunks.length === 2 ? chunks[1].data : null
    });
};

// parse the chunk of data, which can be glb or gltf
const parseChunk = (filename, data, callback) => {
    const hasGlbHeader = () => {
        // glb format starts with 'glTF'
        const u8 = new Uint8Array(data);
        return u8[0] === 103 && u8[1] === 108 && u8[2] === 84 && u8[3] === 70;
    };

    if ((filename && filename.toLowerCase().endsWith('.glb')) || hasGlbHeader()) {
        parseGlb(data, callback);
    } else {
        callback(null, {
            gltfChunk: data,
            binaryChunk: null
        });
    }
};

// create buffer views
const createBufferViews = (gltf, buffers, options) => {

    const result = [];

    const preprocess = options?.bufferView?.preprocess;
    const processAsync = options?.bufferView?.processAsync;
    const postprocess = options?.bufferView?.postprocess;

    // handle case of no buffers
    if (!gltf.bufferViews?.length) {
        return result;
    }

    for (let i = 0; i < gltf.bufferViews.length; ++i) {
        const gltfBufferView = gltf.bufferViews[i];

        if (preprocess) {
            preprocess(gltfBufferView);
        }

        let promise;

        if (processAsync) {
            promise = new Promise((resolve, reject) => {
                processAsync(gltfBufferView, buffers, (err, result) => {
                    if (err)
                        reject(err);
                    else
                        resolve(result);
                });
            });
        } else {
            promise = new Promise((resolve) => {
                resolve(null);
            });
        }

        promise = promise.then((buffer) => {
            if (buffer) {
                return buffer;
            }

            // convert buffer to typed array
            return buffers[gltfBufferView.buffer].then((buffer) => {
                return new Uint8Array(buffer.buffer,
                                      buffer.byteOffset + (gltfBufferView.byteOffset || 0),
                                      gltfBufferView.byteLength);
            });
        });

        // add a 'byteStride' member to the typed array so we have easy access to it later
        if (gltfBufferView.hasOwnProperty('byteStride')) {
            promise = promise.then((typedArray) => {
                typedArray.byteStride = gltfBufferView.byteStride;
                return typedArray;
            });
        }

        if (postprocess) {
            promise = promise.then((typedArray) => {
                postprocess(gltfBufferView, typedArray);
                return typedArray;
            });
        }

        result.push(promise);
    }

    return result;
};

class GlbParser {
    // parse the gltf or glb data asynchronously, loading external resources
    static parse(filename, urlBase, data, device, registry, options, callback) {
        // parse the data
        parseChunk(filename, data, (err, chunks) => {
            if (err) {
                callback(err);
                return;
            }

            // parse gltf
            parseGltf(chunks.gltfChunk, (err, gltf) => {
                if (err) {
                    callback(err);
                    return;
                }

                const buffers = loadBuffers(gltf, chunks.binaryChunk, urlBase, options);
                const bufferViews = createBufferViews(gltf, buffers, options);
                const images = createImages(gltf, bufferViews, urlBase, registry, options);
                const textures = createTextures(gltf, images, options);

                createResources(device, gltf, bufferViews, textures, options)
                    .then(result => callback(null, result))
                    .catch(err => callback(err));
            });
        });
    }

    static createDefaultMaterial() {
        return createMaterial({
            name: 'defaultGlbMaterial'
        }, []);
    }
}

export { GlbParser };<|MERGE_RESOLUTION|>--- conflicted
+++ resolved
@@ -507,27 +507,6 @@
         }
     }
 
-<<<<<<< HEAD
-    // order vertexDesc to match the rest of the engine
-    const elementOrder = [
-        SEMANTIC_POSITION,
-        SEMANTIC_NORMAL,
-        SEMANTIC_TANGENT,
-        SEMANTIC_COLOR,
-        SEMANTIC_BLENDINDICES,
-        SEMANTIC_BLENDWEIGHT,
-        SEMANTIC_TEXCOORD0,
-        SEMANTIC_TEXCOORD1,
-        SEMANTIC_TEXCOORD2,
-        SEMANTIC_TEXCOORD3,
-        SEMANTIC_TEXCOORD4,
-        SEMANTIC_TEXCOORD5,
-        SEMANTIC_TEXCOORD6,
-        SEMANTIC_TEXCOORD7,
-    ];
-
-=======
->>>>>>> b76f6f64
     // sort vertex elements by engine-ideal order
     vertexDesc.sort((lhs, rhs) => {
         return attributeOrder[lhs.semantic] - attributeOrder[rhs.semantic];
