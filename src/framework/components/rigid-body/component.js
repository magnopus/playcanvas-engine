--- conflicted
+++ resolved
@@ -11,16 +11,11 @@
 import { Component } from '../component.js';
 
 // Shared math variable to avoid excessive allocation
-<<<<<<< HEAD
 let _ammoTransform;
 let _ammoVec1, _ammoVec2, _ammoQuat;
 const _quat1 = new Quat();
 const _quat2 = new Quat();
 const _vec3 = new Vec3();
-=======
-let ammoTransform;
-let ammoVec1, ammoVec2, ammoQuat;
->>>>>>> 59f9d485
 
 /**
  * The rigidbody component, when combined with a {@link CollisionComponent}, allows your entities
@@ -153,19 +148,12 @@
     /** @ignore */
     static onLibraryLoaded() {
         // Lazily create shared variable
-        if (typeof Ammo !== 'undefined') {
-<<<<<<< HEAD
+        //if (typeof Ammo !== 'undefined') {
             _ammoTransform = new Ammo.btTransform();
             _ammoVec1 = new Ammo.btVector3();
             _ammoVec2 = new Ammo.btVector3();
             _ammoQuat = new Ammo.btQuaternion();
-=======
-            ammoTransform = new Ammo.btTransform();
-            ammoVec1 = new Ammo.btVector3();
-            ammoVec2 = new Ammo.btVector3();
-            ammoQuat = new Ammo.btQuaternion();
->>>>>>> 59f9d485
-        }
+        //}
     }
 
     /**
@@ -694,7 +682,6 @@
             body.activate();
 
             if (x instanceof Vec3) {
-<<<<<<< HEAD
                 _ammoVec1.setValue(x.x, x.y, x.z);
             } else {
                 _ammoVec1.setValue(x, y, z);
@@ -709,22 +696,6 @@
             }
 
             body.applyForce(_ammoVec1, _ammoVec2);
-=======
-                ammoVec1.setValue(x.x, x.y, x.z);
-            } else {
-                ammoVec1.setValue(x, y, z);
-            }
-
-            if (y instanceof Vec3) {
-                ammoVec2.setValue(y.x, y.y, y.z);
-            } else if (px !== undefined) {
-                ammoVec2.setValue(px, py, pz);
-            } else {
-                ammoVec2.setValue(0, 0, 0);
-            }
-
-            body.applyForce(ammoVec1, ammoVec2);
->>>>>>> 59f9d485
         }
     }
 
@@ -750,19 +721,11 @@
             body.activate();
 
             if (x instanceof Vec3) {
-<<<<<<< HEAD
                 _ammoVec1.setValue(x.x, x.y, x.z);
             } else {
                 _ammoVec1.setValue(x, y, z);
             }
             body.applyTorque(_ammoVec1);
-=======
-                ammoVec1.setValue(x.x, x.y, x.z);
-            } else {
-                ammoVec1.setValue(x, y, z);
-            }
-            body.applyTorque(ammoVec1);
->>>>>>> 59f9d485
         }
     }
 
@@ -807,7 +770,6 @@
             body.activate();
 
             if (x instanceof Vec3) {
-<<<<<<< HEAD
                 _ammoVec1.setValue(x.x, x.y, x.z);
             } else {
                 _ammoVec1.setValue(x, y, z);
@@ -822,22 +784,6 @@
             }
 
             body.applyImpulse(_ammoVec1, _ammoVec2);
-=======
-                ammoVec1.setValue(x.x, x.y, x.z);
-            } else {
-                ammoVec1.setValue(x, y, z);
-            }
-
-            if (y instanceof Vec3) {
-                ammoVec2.setValue(y.x, y.y, y.z);
-            } else if (px !== undefined) {
-                ammoVec2.setValue(px, py, pz);
-            } else {
-                ammoVec2.setValue(0, 0, 0);
-            }
-
-            body.applyImpulse(ammoVec1, ammoVec2);
->>>>>>> 59f9d485
         }
     }
 
@@ -864,21 +810,12 @@
             body.activate();
 
             if (x instanceof Vec3) {
-<<<<<<< HEAD
                 _ammoVec1.setValue(x.x, x.y, x.z);
             } else {
                 _ammoVec1.setValue(x, y, z);
             }
 
             body.applyTorqueImpulse(_ammoVec1);
-=======
-                ammoVec1.setValue(x.x, x.y, x.z);
-            } else {
-                ammoVec1.setValue(x, y, z);
-            }
-
-            body.applyTorqueImpulse(ammoVec1);
->>>>>>> 59f9d485
         }
     }
 
