import { Quat } from '../../../core/math/quat.js';
import { Vec3 } from '../../../core/math/vec3.js';

import { Asset } from '../../asset/asset.js';

import { Component } from '../component.js';

const _vec3 = new Vec3();
const _quat = new Quat();

/**
 * A collision volume. Use this in conjunction with a {@link RigidBodyComponent} to make a
 * collision volume that can be simulated using the physics engine.
 *
 * If the {@link Entity} does not have a {@link RigidBodyComponent} then this collision volume will
 * act as a trigger volume. When an entity with a dynamic or kinematic body enters or leaves an
 * entity with a trigger volume, both entities will receive trigger events.
 *
 * The following table shows all the events that can be fired between two Entities:
 *
 * |                                       | Rigid Body (Static)                                                   | Rigid Body (Dynamic or Kinematic)                                     | Trigger Volume                                      |
 * | ------------------------------------- | --------------------------------------------------------------------- | --------------------------------------------------------------------- | --------------------------------------------------- |
 * | **Rigid Body (Static)**               |                                                                       | <ul><li>contact</li><li>collisionstart</li><li>collisionend</li></ul> |                                                     |
 * | **Rigid Body (Dynamic or Kinematic)** | <ul><li>contact</li><li>collisionstart</li><li>collisionend</li></ul> | <ul><li>contact</li><li>collisionstart</li><li>collisionend</li></ul> | <ul><li>triggerenter</li><li>triggerleave</li></ul> |
 * | **Trigger Volume**                    |                                                                       | <ul><li>triggerenter</li><li>triggerleave</li></ul>                   |                                                     |
 *
 * @property {string} type The type of the collision volume. Can be:
 *
 * - "box": A box-shaped collision volume.
 * - "capsule": A capsule-shaped collision volume.
 * - "compound": A compound shape. Any descendant entities with a collision component
 * of type box, capsule, cone, cylinder or sphere will be combined into a single, rigid
 * shape.
 * - "cone": A cone-shaped collision volume.
 * - "cylinder": A cylinder-shaped collision volume.
 * - "mesh": A collision volume that uses a model asset as its shape.
 * - "sphere": A sphere-shaped collision volume.
 *
 * Defaults to "box".
 * @property {Vec3} halfExtents The half-extents of the
 * box-shaped collision volume in the x, y and z axes. Defaults to [0.5, 0.5, 0.5].
<<<<<<< HEAD
 * @property {Vec3} linearOffset The positional offset of the collision shape from the Entity position in local space.
=======
 * @property {Vec3} linearOffset The positional offset of the collision shape from the Entity position along the local axes.
>>>>>>> a82e7f1f
 * Defaults to [0, 0, 0].
 * @property {Quat} angularOffset The rotational offset of the collision shape from the Entity rotation in local space.
 * Defaults to identity.
 * @property {number} radius The radius of the sphere, capsule, cylinder or cone-shaped collision
 * volumes. Defaults to 0.5.
 * @property {number} axis The local space axis with which the capsule, cylinder or cone-shaped
 * collision volume's length is aligned. 0 for X, 1 for Y and 2 for Z. Defaults to 1 (Y-axis).
 * @property {number} height The total height of the capsule, cylinder or cone-shaped collision
 * volume from tip to tip. Defaults to 2.
 * @property {Asset|number} asset The asset for the model of the mesh collision volume - can also
 * be an asset id. Defaults to null.
 * @property {Asset|number} renderAsset The render asset of the mesh collision volume - can also be
 * an asset id. Defaults to null. If not set then the asset property will be checked instead.
 * @property {import('../../../scene/model.js').Model} model The model that is added to the scene
 * graph for the mesh collision volume.
 * @augments Component
 */
class CollisionComponent extends Component {
    /**
     * Create a new CollisionComponent.
     *
     * @param {import('./system.js').CollisionComponentSystem} system - The ComponentSystem that
     * created this Component.
     * @param {import('../../entity.js').Entity} entity - The Entity that this Component is
     * attached to.
     */
    constructor(system, entity) {
        super(system, entity);

        /** @private */
        this._compoundParent = null;
        this._hasOffset = false;

        this.entity.on('insert', this._onInsert, this);

        this.on('set_type', this.onSetType, this);
        this.on('set_halfExtents', this.onSetHalfExtents, this);
        this.on('set_linearOffset', this.onSetOffset, this);
        this.on('set_angularOffset', this.onSetOffset, this);
        this.on('set_radius', this.onSetRadius, this);
        this.on('set_height', this.onSetHeight, this);
        this.on('set_axis', this.onSetAxis, this);
        this.on('set_asset', this.onSetAsset, this);
        this.on('set_renderAsset', this.onSetRenderAsset, this);
        this.on('set_model', this.onSetModel, this);
        this.on('set_render', this.onSetRender, this);
    }

    /**
     * The 'contact' event is fired when a contact occurs between two rigid bodies.
     *
     * @event CollisionComponent#contact
     * @param {ContactResult} result - Details of the contact between the two rigid bodies.
     */

    /**
     * Fired when two rigid bodies start touching.
     *
     * @event CollisionComponent#collisionstart
     * @param {ContactResult} result - Details of the contact between the two Entities.
     */

    /**
     * Fired two rigid-bodies stop touching.
     *
     * @event CollisionComponent#collisionend
     * @param {import('../../entity.js').Entity} other - The {@link Entity} that stopped touching this collision volume.
     */

    /**
     * Fired when a rigid body enters a trigger volume.
     *
     * @event CollisionComponent#triggerenter
     * @param {import('../../entity.js').Entity} other - The {@link Entity} that entered this collision volume.
     */

    /**
     * Fired when a rigid body exits a trigger volume.
     *
     * @event CollisionComponent#triggerleave
     * @param {import('../../entity.js').Entity} other - The {@link Entity} that exited this collision volume.
     */

    /**
     * @param {string} name - Property name.
     * @param {*} oldValue - Previous value of the property.
     * @param {*} newValue - New value of the property.
     * @private
     */
    onSetType(name, oldValue, newValue) {
        if (oldValue !== newValue) {
            this.system.changeType(this, oldValue, newValue);
        }
    }

    /**
     * @param {string} name - Property name.
     * @param {*} oldValue - Previous value of the property.
     * @param {*} newValue - New value of the property.
     * @private
     */
    onSetHalfExtents(name, oldValue, newValue) {
        const t = this.data.type;
        if (this.data.initialized && t === 'box') {
            this.system.recreatePhysicalShapes(this);
        }
    }

    /**
     * @param {string} name - Property name.
     * @param {*} oldValue - Previous value of the property.
     * @param {*} newValue - New value of the property.
     * @private
     */
    onSetOffset(name, oldValue, newValue) {
        this._hasOffset = !this.data.linearOffset.equals(Vec3.ZERO) || !this.data.angularOffset.equals(Quat.IDENTITY);

        if (this.data.initialized) {
            this.system.recreatePhysicalShapes(this);
        }
    }

    /**
     * @param {string} name - Property name.
     * @param {*} oldValue - Previous value of the property.
     * @param {*} newValue - New value of the property.
     * @private
     */
    onSetRadius(name, oldValue, newValue) {
        const t = this.data.type;
        if (this.data.initialized && (t === 'sphere' || t === 'capsule' || t === 'cylinder' || t === 'cone')) {
            this.system.recreatePhysicalShapes(this);
        }
    }

    /**
     * @param {string} name - Property name.
     * @param {*} oldValue - Previous value of the property.
     * @param {*} newValue - New value of the property.
     * @private
     */
    onSetHeight(name, oldValue, newValue) {
        const t = this.data.type;
        if (this.data.initialized && (t === 'capsule' || t === 'cylinder' || t === 'cone')) {
            this.system.recreatePhysicalShapes(this);
        }
    }

    /**
     * @param {string} name - Property name.
     * @param {*} oldValue - Previous value of the property.
     * @param {*} newValue - New value of the property.
     * @private
     */
    onSetAxis(name, oldValue, newValue) {
        const t = this.data.type;
        if (this.data.initialized && (t === 'capsule' || t === 'cylinder' || t === 'cone')) {
            this.system.recreatePhysicalShapes(this);
        }
    }

    /**
     * @param {string} name - Property name.
     * @param {*} oldValue - Previous value of the property.
     * @param {*} newValue - New value of the property.
     * @private
     */
    onSetAsset(name, oldValue, newValue) {
        const assets = this.system.app.assets;

        if (oldValue) {
            // Remove old listeners
            const asset = assets.get(oldValue);
            if (asset) {
                asset.off('remove', this.onAssetRemoved, this);
            }
        }

        if (newValue) {
            if (newValue instanceof Asset) {
                this.data.asset = newValue.id;
            }

            const asset = assets.get(this.data.asset);
            if (asset) {
                // make sure we don't subscribe twice
                asset.off('remove', this.onAssetRemoved, this);
                asset.on('remove', this.onAssetRemoved, this);
            }
        }

        if (this.data.initialized && this.data.type === 'mesh') {
            if (!newValue) {
                // if asset is null set model to null
                // so that it's going to be removed from the simulation
                this.data.model = null;
            }
            this.system.recreatePhysicalShapes(this);
        }
    }

    /**
     * @param {string} name - Property name.
     * @param {*} oldValue - Previous value of the property.
     * @param {*} newValue - New value of the property.
     * @private
     */
    onSetRenderAsset(name, oldValue, newValue) {
        const assets = this.system.app.assets;

        if (oldValue) {
            // Remove old listeners
            const asset = assets.get(oldValue);
            if (asset) {
                asset.off('remove', this.onRenderAssetRemoved, this);
            }
        }

        if (newValue) {
            if (newValue instanceof Asset) {
                this.data.renderAsset = newValue.id;
            }

            const asset = assets.get(this.data.renderAsset);
            if (asset) {
                // make sure we don't subscribe twice
                asset.off('remove', this.onRenderAssetRemoved, this);
                asset.on('remove', this.onRenderAssetRemoved, this);
            }
        }

        if (this.data.initialized && this.data.type === 'mesh') {
            if (!newValue) {
                // if render asset is null set render to null
                // so that it's going to be removed from the simulation
                this.data.render = null;
            }
            this.system.recreatePhysicalShapes(this);
        }
    }

    /**
     * @param {string} name - Property name.
     * @param {*} oldValue - Previous value of the property.
     * @param {*} newValue - New value of the property.
     * @private
     */
    onSetModel(name, oldValue, newValue) {
        if (this.data.initialized && this.data.type === 'mesh') {
            // recreate physical shapes skipping loading the model
            // from the 'asset' as the model passed in newValue might
            // have been created procedurally
            this.system.implementations.mesh.doRecreatePhysicalShape(this);
        }
    }

    /**
     * @param {string} name - Property name.
     * @param {*} oldValue - Previous value of the property.
     * @param {*} newValue - New value of the property.
     * @private
     */
    onSetRender(name, oldValue, newValue) {
        this.onSetModel(name, oldValue, newValue);
    }

    /**
     * @param {Asset} asset - Asset that was removed.
     * @private
     */
    onAssetRemoved(asset) {
        asset.off('remove', this.onAssetRemoved, this);
        if (this.data.asset === asset.id) {
            this.asset = null;
        }
    }

    /**
     * @param {Asset} asset - Asset that was removed.
     * @private
     */
    onRenderAssetRemoved(asset) {
        asset.off('remove', this.onRenderAssetRemoved, this);
        if (this.data.renderAsset === asset.id) {
            this.renderAsset = null;
        }
    }

    /**
     * @param {*} shape - Ammo shape.
     * @returns {number|null} The shape's index in the child array of the compound shape.
     * @private
     */
    _getCompoundChildShapeIndex(shape) {
        const compound = this.data.shape;
        const shapes = compound.getNumChildShapes();

        for (let i = 0; i < shapes; i++) {
            const childShape = compound.getChildShape(i);
            if (childShape.ptr === shape.ptr) {
                return i;
            }
        }

        return null;
    }

    /**
     * @param {GraphNode} parent - The parent node.
     * @private
     */
    _onInsert(parent) {
        // TODO
        // if is child of compound shape
        // and there is no change of compoundParent, then update child transform
        // once updateChildTransform is exposed in ammo.js

        if (typeof Ammo === 'undefined')
            return;

        if (this._compoundParent) {
            this.system.recreatePhysicalShapes(this);
        } else if (!this.entity.rigidbody) {
            let ancestor = this.entity.parent;
            while (ancestor) {
                if (ancestor.collision && ancestor.collision.type === 'compound') {
                    if (ancestor.collision.shape.getNumChildShapes() === 0) {
                        this.system.recreatePhysicalShapes(ancestor.collision);
                    } else {
                        this.system.recreatePhysicalShapes(this);
                    }
                    break;
                }
                ancestor = ancestor.parent;
            }
        }
    }

    /** @private */
    _updateCompound() {
        const entity = this.entity;
        if (entity._dirtyWorld) {
            let dirty = entity._dirtyLocal;
            let parent = entity;
            while (parent && !dirty) {
                if (parent.collision && parent.collision === this._compoundParent)
                    break;

                if (parent._dirtyLocal)
                    dirty = true;

                parent = parent.parent;
            }

            if (dirty) {
                entity.forEach(this.system.implementations.compound._updateEachDescendantTransform, entity);

                const bodyComponent = this._compoundParent.entity.rigidbody;
                if (bodyComponent)
                    bodyComponent.activate();
            }
        }
    }


    /**
     * @description Returns the world position for the collision shape taking into account of any offsets.
     * @returns {Vec3} The world position for the collision shape.
     */
    getShapePosition() {
        const pos = this.entity.getPosition();

        if (this._hasOffset) {
            const rot = this.entity.getRotation();
            const lo = this.data.linearOffset;

            _quat.copy(rot).transformVector(lo, _vec3);
            return _vec3.add(pos);
        }

        return pos;
    }

    /**
     * @description Returns the world rotation for the collision shape taking into account of any offsets.
     * @returns {Quat} The world rotation for the collision.
     */
    getShapeRotation() {
        const rot = this.entity.getRotation();

        if (this._hasOffset) {
            return _quat.copy(rot).mul(this.data.angularOffset);
        }

        return rot;
    }

    /** @private */
    onEnable() {
        if (this.data.type === 'mesh' && (this.data.asset || this.data.renderAsset) && this.data.initialized) {
            const asset = this.system.app.assets.get(this.data.asset || this.data.renderAsset);
            // recreate the collision shape if the model asset is not loaded
            // or the shape does not exist
            if (asset && (!asset.resource || !this.data.shape)) {
                this.system.recreatePhysicalShapes(this);
                return;
            }
        }

        if (this.entity.rigidbody) {
            if (this.entity.rigidbody.enabled) {
                this.entity.rigidbody.enableSimulation();
            }
        } else if (this._compoundParent && this !== this._compoundParent) {
            if (this._compoundParent.shape.getNumChildShapes() === 0) {
                this.system.recreatePhysicalShapes(this._compoundParent);
            } else {
                const transform = this.system._getNodeTransform(this.entity, this._compoundParent.entity);
                this._compoundParent.shape.addChildShape(transform, this.data.shape);
                Ammo.destroy(transform);

                if (this._compoundParent.entity.rigidbody)
                    this._compoundParent.entity.rigidbody.activate();
            }
        } else if (this.entity.trigger) {
            this.entity.trigger.enable();
        }
    }

    /** @private */
    onDisable() {
        if (this.entity.rigidbody) {
            this.entity.rigidbody.disableSimulation();
        } else if (this._compoundParent && this !== this._compoundParent) {
            if (!this._compoundParent.entity._destroying) {
                this.system._removeCompoundChild(this._compoundParent, this.data.shape);

                if (this._compoundParent.entity.rigidbody)
                    this._compoundParent.entity.rigidbody.activate();
            }
        } else if (this.entity.trigger) {
            this.entity.trigger.disable();
        }
    }

    /** @private */
    onBeforeRemove() {
        if (this.asset) {
            this.asset = null;
        }
        if (this.renderAsset) {
            this.renderAsset = null;
        }

        this.entity.off('insert', this._onInsert, this);

        this.off();
    }
}

export { CollisionComponent };<|MERGE_RESOLUTION|>--- conflicted
+++ resolved
@@ -39,11 +39,7 @@
  * Defaults to "box".
  * @property {Vec3} halfExtents The half-extents of the
  * box-shaped collision volume in the x, y and z axes. Defaults to [0.5, 0.5, 0.5].
-<<<<<<< HEAD
- * @property {Vec3} linearOffset The positional offset of the collision shape from the Entity position in local space.
-=======
  * @property {Vec3} linearOffset The positional offset of the collision shape from the Entity position along the local axes.
->>>>>>> a82e7f1f
  * Defaults to [0, 0, 0].
  * @property {Quat} angularOffset The rotational offset of the collision shape from the Entity rotation in local space.
  * Defaults to identity.
