--- conflicted
+++ resolved
@@ -19,7 +19,6 @@
  */
 class ZoneComponent extends Component {
     /**
-<<<<<<< HEAD
      * The list of entities currently inside this zone.
      *
      * @type {import('../../entity').Entity[]}
@@ -44,6 +43,54 @@
 
     /**
      * Create a new RigidBodyComponent instance.
+     * Fired when the zone component is enabled. This event does not take into account the enabled
+     * state of the entity or any of its ancestors.
+     *
+     * @event
+     * @example
+     * entity.zone.on('enable', () => {
+     *     console.log(`Zone component of entity '${entity.name}' has been enabled`);
+     * });
+     */
+    static EVENT_ENABLE = 'enable';
+
+    /**
+     * Fired when the zone component is disabled. This event does not take into account the enabled
+     * state of the entity or any of its ancestors.
+     *
+     * @event
+     * @example
+     * entity.zone.on('disable', () => {
+     *     console.log(`Zone component of entity '${entity.name}' has been disabled`);
+     * });
+     */
+    static EVENT_DISABLE = 'disable';
+
+    /**
+     * Fired when the enabled state of the zone component changes. This event does not take into
+     * account the enabled state of the entity or any of its ancestors.
+     *
+     * @event
+     * @example
+     * entity.zone.on('state', (enabled) => {
+     *     console.log(`Zone component of entity '${entity.name}' has been ${enabled ? 'enabled' : 'disabled'}`);
+     * });
+     */
+    static EVENT_STATE = 'state';
+
+    /**
+     * Fired when a zone component is removed from an entity.
+     *
+     * @event
+     * @example
+     * entity.zone.on('remove', () => {
+     *     console.log(`Zone component removed from entity '${entity.name}'`);
+     * });
+     */
+    static EVENT_REMOVE = 'remove';
+
+    /**
+     * Create a new ZoneComponent instance.
      *
      * @param {import('./system.js').ZoneComponentSystem} system - The ComponentSystem that
      * created this component.
@@ -52,69 +99,54 @@
     constructor(system, entity) { // eslint-disable-line no-useless-constructor
         super(system, entity);
     }
-=======
-     * Fired when the zone component is enabled. This event does not take into account the enabled
-     * state of the entity or any of its ancestors.
-     *
-     * @event
-     * @example
-     * entity.zone.on('enable', () => {
-     *     console.log(`Zone component of entity '${entity.name}' has been enabled`);
-     * });
-     */
-    static EVENT_ENABLE = 'enable';
->>>>>>> e340148e
-
-    /**
-     * Fired when the zone component is disabled. This event does not take into account the enabled
-     * state of the entity or any of its ancestors.
-     *
-     * @event
-     * @example
-     * entity.zone.on('disable', () => {
-     *     console.log(`Zone component of entity '${entity.name}' has been disabled`);
-     * });
-     */
-    static EVENT_DISABLE = 'disable';
-
-    /**
-     * Fired when the enabled state of the zone component changes. This event does not take into
-     * account the enabled state of the entity or any of its ancestors.
-     *
-     * @event
-     * @example
-     * entity.zone.on('state', (enabled) => {
-     *     console.log(`Zone component of entity '${entity.name}' has been ${enabled ? 'enabled' : 'disabled'}`);
-     * });
-     */
-    static EVENT_STATE = 'state';
-
-    /**
-     * Fired when a zone component is removed from an entity.
-     *
-     * @event
-     * @example
-     * entity.zone.on('remove', () => {
-     *     console.log(`Zone component removed from entity '${entity.name}'`);
-     * });
-     */
-    static EVENT_REMOVE = 'remove';
-
-    /**
-     * Create a new ZoneComponent instance.
-     *
-     * @param {import('./system.js').ZoneComponentSystem} system - The ComponentSystem that
-     * created this Component.
-     * @param {import('../../entity.js').Entity} entity - The Entity that this Component is
-     * attached to.
-     */
-    constructor(system, entity) {
-        super(system, entity);
-
-        this._oldState = true;
-        this._size = new Vec3();
-        this.on('set_enabled', this._onSetEnabled, this);
-    }
+
+    /**
+     * Fired when Component becomes enabled. Note: this event does not take in account entity or
+     * any of its parent enabled state.
+     *
+     * @event ZoneComponent#enable
+     * @example
+     * entity.zone.on('enable', function () {
+     *     // component is enabled
+     * });
+     * @ignore
+     */
+
+    /**
+     * Fired when Component becomes disabled. Note: this event does not take in account entity or
+     * any of its parent enabled state.
+     *
+     * @event ZoneComponent#disable
+     * @example
+     * entity.zone.on('disable', function () {
+     *     // component is disabled
+     * });
+     * @ignore
+     */
+
+    /**
+     * Fired when Component changes state to enabled or disabled. Note: this event does not take in
+     * account entity or any of its parent enabled state.
+     *
+     * @event ZoneComponent#state
+     * @param {boolean} enabled - True if now enabled, False if disabled.
+     * @example
+     * entity.zone.on('state', function (enabled) {
+     *     // component changed state
+     * });
+     * @ignore
+     */
+
+    /**
+     * Fired when a zone is removed from an entity.
+     *
+     * @event ZoneComponent#remove
+     * @example
+     * entity.zone.on('remove', function () {
+     *     // zone has been removed from an entity
+     * });
+     * @ignore
+     */
 
     /**
      * Fired after an entity enters the zone.
