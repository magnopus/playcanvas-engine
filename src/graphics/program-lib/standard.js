--- conflicted
+++ resolved
@@ -49,8 +49,6 @@
 }
 
 pc.programlib.standard = {
-<<<<<<< HEAD
-=======
 
     _oldChunkToNew: {
         aoTexPS : {n:"aoPS", f:_oldChunkTex},
@@ -95,18 +93,6 @@
         specularVertConstPS : {n:"specularPS", f:_oldChunkVertColor}
     },
 
-    hashCode: function(str){
-        var hash = 0;
-        if (str.length === 0) return hash;
-        for (var i = 0; i < str.length; i++) {
-            var char = str.charCodeAt(i);
-            hash = ((hash<<5)-hash)+char;
-            hash = hash & hash;
-        }
-        return hash;
-    },
-
->>>>>>> 4b71749e
     generateKey: function (device, options) {
         var props = [];
         var key = "standard";
