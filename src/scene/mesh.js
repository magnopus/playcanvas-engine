import { Debug } from '../core/debug.js';
import { RefCountedObject } from '../core/ref-counted-object.js';
import { Vec3 } from '../core/math/vec3.js';
import { BoundingBox } from '../core/shape/bounding-box.js';

import {
    BUFFER_DYNAMIC, BUFFER_STATIC,
    INDEXFORMAT_UINT16, INDEXFORMAT_UINT32,
    PRIMITIVE_LINES, PRIMITIVE_TRIANGLES, PRIMITIVE_POINTS,
    SEMANTIC_BLENDINDICES, SEMANTIC_BLENDWEIGHT, SEMANTIC_COLOR, SEMANTIC_NORMAL, SEMANTIC_POSITION, SEMANTIC_TEXCOORD,
    TYPE_FLOAT32, TYPE_UINT8, TYPE_INT8, TYPE_INT16, TYPE_UINT16,
    typedArrayIndexFormats
} from '../platform/graphics/constants.js';
import { IndexBuffer } from '../platform/graphics/index-buffer.js';
import { VertexBuffer } from '../platform/graphics/vertex-buffer.js';
import { VertexFormat } from '../platform/graphics/vertex-format.js';
import { VertexIterator } from '../platform/graphics/vertex-iterator.js';

import { RENDERSTYLE_SOLID, RENDERSTYLE_WIREFRAME, RENDERSTYLE_POINTS } from './constants.js';

let id = 0;

// Helper class used to store vertex / index data streams and related properties, when mesh is programmatically modified
class GeometryData {
    constructor() {
        this.initDefaults();
    }

    initDefaults() {

        // by default, existing mesh is updated but not recreated, until .clear function is called
        this.recreate = false;

        // usage for buffers
        this.verticesUsage = BUFFER_STATIC;
        this.indicesUsage = BUFFER_STATIC;

        // vertex and index buffer allocated size (maximum number of vertices / indices that can be stored in those without the need to reallocate them)
        this.maxVertices = 0;
        this.maxIndices = 0;

        // current number of vertices and indices in use
        this.vertexCount = 0;
        this.indexCount = 0;

        // dirty flags representing what needs be updated
        this.vertexStreamsUpdated = false;
        this.indexStreamUpdated = false;

        // dictionary of vertex streams that need to be updated, looked up by semantic
        this.vertexStreamDictionary = {};

        // index stream data that needs to be updated
        this.indices = null;
    }

    // function called when vertex stream is requested to be updated, and validates / updates currently used vertex count
    _changeVertexCount(count, semantic) {

        // update vertex count and validate it with existing streams
        if (!this.vertexCount) {
            this.vertexCount = count;
        } else {
            Debug.assert(this.vertexCount === count, `Vertex stream ${semantic} has ${count} vertices, which does not match already set streams with ${this.vertexCount} vertices.`);
        }
    }

    // default counts for vertex components
    static DEFAULT_COMPONENTS_POSITION = 3;

    static DEFAULT_COMPONENTS_NORMAL = 3;

    static DEFAULT_COMPONENTS_UV = 2;

    static DEFAULT_COMPONENTS_COLORS = 4;
}

// class storing information about single vertex data stream
class GeometryVertexStream {
    constructor(data, componentCount, dataType, dataTypeNormalize) {
        this.data = data;                           // array of data
        this.componentCount = componentCount;       // number of components
        this.dataType = dataType;                   // format of elements (pc.TYPE_FLOAT32 ..)
        this.dataTypeNormalize = dataTypeNormalize; // normalize element (divide by 255)
    }
}

/**
 * A graphical primitive. The mesh is defined by a {@link VertexBuffer} and an optional
 * {@link IndexBuffer}. It also contains a primitive definition which controls the type of the
 * primitive and the portion of the vertex or index buffer to use.
 *
 * ## Mesh APIs
 * There are two ways a mesh can be generated or updated.
 *
 * ### Simple Mesh API
 * {@link Mesh} class provides interfaces such as {@link Mesh#setPositions} and {@link Mesh#setUvs}
 * that provide a simple way to provide vertex and index data for the Mesh, and hiding the
 * complexity of creating the {@link VertexFormat}. This is the recommended interface to use.
 *
 * A simple example which creates a Mesh with 3 vertices, containing position coordinates only, to
 * form a single triangle.
 *
 * ```javascript
 * const mesh = new pc.Mesh(device);
 * const positions = [
 *     0, 0, 0, // pos 0
 *     1, 0, 0, // pos 1
 *     1, 1, 0  // pos 2
 * ];
 * mesh.setPositions(positions);
 * mesh.update();
 * ```
 *
 * An example which creates a Mesh with 4 vertices, containing position and uv coordinates in
 * channel 0, and an index buffer to form two triangles. Float32Array is used for positions and uvs.
 *
 * ```javascript
 * const mesh = new pc.Mesh(device);
 * const positions = new Float32Array([
 *     0, 0, 0, // pos 0
 *     1, 0, 0, // pos 1
 *     1, 1, 0, // pos 2
 *     0, 1, 0  // pos 3
 * ]);
 * const uvs = new Float32Array([
 *     0, 0, // uv 0
 *     1, 0, // uv 1
 *     1, 1, // uv 2
 *     0, 1  // uv 3
 * ]);
 * const indices = [
 *     0, 1, 2, // triangle 0
 *     0, 2, 3  // triangle 1
 * ];
 * mesh.setPositions(positions);
 * mesh.setUvs(0, uvs);
 * mesh.setIndices(indices);
 * mesh.update();
 * ```
 *
 * This example demonstrates that vertex attributes such as position and normals, and also indices
 * can be provided using Arrays ([]) and also Typed Arrays (Float32Array and similar). Note that
 * typed arrays have higher performance, and are generally recommended for per-frame operations or
 * larger meshes, but their construction using new operator is costly operation. If you only need
 * to operate on a small number of vertices or indices, consider using Arrays to avoid the overhead
 * associated with allocating Typed Arrays.
 *
 * Follow these links for more complex examples showing the functionality.
 *
 * - {@link https://playcanvas.github.io/#graphics/mesh-decals}
 * - {@link https://playcanvas.github.io/#graphics/mesh-deformation}
 * - {@link https://playcanvas.github.io/#graphics/mesh-generation}
 * - {@link https://playcanvas.github.io/#graphics/point-cloud-simulation}
 *
 * ### Update Vertex and Index buffers
 * This allows greater flexibility, but is more complex to use. It allows more advanced setups, for
 * example sharing a Vertex or Index Buffer between multiple meshes. See {@link VertexBuffer},
 * {@link IndexBuffer} and {@link VertexFormat} for details.
 *
 * @category Graphics
 */
class Mesh extends RefCountedObject {
    /**
     * Internal version of aabb, incremented when local aabb changes.
     *
     * @ignore
     */
    _aabbVer = 0;

    /**
<<<<<<< HEAD
=======
     * aabb representing object space bounds of the mesh.
     *
     * @type {BoundingBox}
     */
    _aabb = new BoundingBox();

    /**
>>>>>>> e340148e
     * Create a new Mesh instance.
     *
     * @param {import('../platform/graphics/graphics-device.js').GraphicsDevice} graphicsDevice -
     * The graphics device used to manage this mesh.
     */
    constructor(graphicsDevice) {
        super();
        this.id = id++;
        Debug.assert(graphicsDevice, "Mesh constructor takes a GraphicsDevice as a parameter, and it was not provided.");
        this.device = graphicsDevice;

        /**
         * The vertex buffer holding the vertex data of the mesh.
         *
         * @type {VertexBuffer}
         */
        this.vertexBuffer = null;

        /**
         * An array of index buffers. For unindexed meshes, this array can be empty. The first
         * index buffer in the array is used by {@link MeshInstance}s with a renderStyle property
         * set to {@link RENDERSTYLE_SOLID}. The second index buffer in the array is used if
         * renderStyle is set to {@link RENDERSTYLE_WIREFRAME}.
         *
         * @type {IndexBuffer[]}
         */
        this.indexBuffer = [null];

        /**
         * Array of primitive objects defining how vertex (and index) data in the mesh should be
         * interpreted by the graphics device.
         *
         * - `type` is the type of primitive to render. Can be:
         *
         *   - {@link PRIMITIVE_POINTS}
         *   - {@link PRIMITIVE_LINES}
         *   - {@link PRIMITIVE_LINELOOP}
         *   - {@link PRIMITIVE_LINESTRIP}
         *   - {@link PRIMITIVE_TRIANGLES}
         *   - {@link PRIMITIVE_TRISTRIP}
         *   - {@link PRIMITIVE_TRIFAN}
         *
         * - `base` is the offset of the first index or vertex to dispatch in the draw call.
         * - `count` is the number of indices or vertices to dispatch in the draw call.
         * - `indexed` specifies whether to interpret the primitive as indexed, thereby using the
         * currently set index buffer.
         *
         * @type {Array.<{type: number, base: number, count: number, indexed: boolean|undefined}>}
         */
        this.primitive = [{
            type: 0,
            base: 0,
            count: 0
        }];

        /**
         * The skin data (if any) that drives skinned mesh animations for this mesh.
         *
         * @type {import('./skin.js').Skin|null}
         */
        this.skin = null;

        this._morph = null;
        this._geometryData = null;

        // Array of object space AABBs of vertices affected by each bone
        this.boneAabb = null;
    }

    /**
     * The morph data (if any) that drives morph target animations for this mesh.
     *
     * @type {import('./morph.js').Morph|null}
     */
    set morph(morph) {

        if (morph !== this._morph) {
            if (this._morph) {
                this._morph.decRefCount();
            }

            this._morph = morph;

            if (morph) {
                morph.incRefCount();
            }
        }
    }

    get morph() {
        return this._morph;
    }

    /**
     * The axis-aligned bounding box for the object space vertices of this mesh.
     *
     * @type {BoundingBox}
     */
    set aabb(aabb) {
        this._aabb = aabb;
        this._aabbVer++;
    }

    get aabb() {
        return this._aabb;
    }

    /**
     * Destroys {@link VertexBuffer} and {@link IndexBuffer} associate with the mesh. This is
     * normally called by {@link Model#destroy} and does not need to be called manually.
     */
    destroy() {

        const morph = this.morph;
        if (morph) {

            // this decreases ref count on the morph
            this.morph = null;

            // destroy morph
            if (morph.refCount < 1) {
                morph.destroy();
            }
        }

        if (this.vertexBuffer) {
            this.vertexBuffer.destroy();
            this.vertexBuffer = null;
        }

        for (let j = 0; j < this.indexBuffer.length; j++) {
            this._destroyIndexBuffer(j);
        }

        this.indexBuffer.length = 0;
        this._geometryData = null;
    }

    _destroyIndexBuffer(index) {
        if (this.indexBuffer[index]) {
            this.indexBuffer[index].destroy();
            this.indexBuffer[index] = null;
        }
    }

    // initializes local bounding boxes for each bone based on vertices affected by the bone
    // if morph targets are provided, it also adjusts local bone bounding boxes by maximum morph displacement
    _initBoneAabbs(morphTargets) {

        this.boneAabb = [];
        this.boneUsed = [];
        let x, y, z;
        let bMax, bMin;
        const boneMin = [];
        const boneMax = [];
        const boneUsed = this.boneUsed;
        const numBones = this.skin.boneNames.length;
        let maxMorphX, maxMorphY, maxMorphZ;

        // start with empty bone bounds
        for (let i = 0; i < numBones; i++) {
            boneMin[i] = new Vec3(Number.MAX_VALUE, Number.MAX_VALUE, Number.MAX_VALUE);
            boneMax[i] = new Vec3(-Number.MAX_VALUE, -Number.MAX_VALUE, -Number.MAX_VALUE);
        }

        // access to mesh from vertex buffer
        const iterator = new VertexIterator(this.vertexBuffer);
        const posElement = iterator.element[SEMANTIC_POSITION];
        const weightsElement = iterator.element[SEMANTIC_BLENDWEIGHT];
        const indicesElement = iterator.element[SEMANTIC_BLENDINDICES];

        // Find bone AABBs of attached vertices
        const numVerts = this.vertexBuffer.numVertices;
        for (let j = 0; j < numVerts; j++) {
            for (let k = 0; k < 4; k++) {
                const boneWeight = weightsElement.array[weightsElement.index + k];
                if (boneWeight > 0) {
                    const boneIndex = indicesElement.array[indicesElement.index + k];
                    boneUsed[boneIndex] = true;

                    x = posElement.array[posElement.index];
                    y = posElement.array[posElement.index + 1];
                    z = posElement.array[posElement.index + 2];

                    // adjust bounds of a bone by the vertex
                    bMax = boneMax[boneIndex];
                    bMin = boneMin[boneIndex];

                    if (bMin.x > x) bMin.x = x;
                    if (bMin.y > y) bMin.y = y;
                    if (bMin.z > z) bMin.z = z;

                    if (bMax.x < x) bMax.x = x;
                    if (bMax.y < y) bMax.y = y;
                    if (bMax.z < z) bMax.z = z;

                    if (morphTargets) {

                        // find maximum displacement of the vertex by all targets
                        let minMorphX = maxMorphX = x;
                        let minMorphY = maxMorphY = y;
                        let minMorphZ = maxMorphZ = z;

                        // morph this vertex by all morph targets
                        for (let l = 0; l < morphTargets.length; l++) {
                            const target = morphTargets[l];

                            const dx = target.deltaPositions[j * 3];
                            const dy = target.deltaPositions[j * 3 + 1];
                            const dz = target.deltaPositions[j * 3 + 2];

                            if (dx < 0) {
                                minMorphX += dx;
                            } else {
                                maxMorphX += dx;
                            }

                            if (dy < 0) {
                                minMorphY += dy;
                            } else {
                                maxMorphY += dy;
                            }

                            if (dz < 0) {
                                minMorphZ += dz;
                            } else {
                                maxMorphZ += dz;
                            }
                        }

                        if (bMin.x > minMorphX) bMin.x = minMorphX;
                        if (bMin.y > minMorphY) bMin.y = minMorphY;
                        if (bMin.z > minMorphZ) bMin.z = minMorphZ;

                        if (bMax.x < maxMorphX) bMax.x = maxMorphX;
                        if (bMax.y < maxMorphY) bMax.y = maxMorphY;
                        if (bMax.z < maxMorphZ) bMax.z = maxMorphZ;
                    }
                }
            }
            iterator.next();
        }

        // account for normalized positional data
        const positionElement = this.vertexBuffer.getFormat().elements.find(e => e.name === SEMANTIC_POSITION);
        if (positionElement && positionElement.normalize) {
            const func = (() => {
                switch (positionElement.dataType) {
                    case TYPE_INT8: return x => Math.max(x / 127.0, -1.0);
                    case TYPE_UINT8: return x => x / 255.0;
                    case TYPE_INT16: return x => Math.max(x / 32767.0, -1.0);
                    case TYPE_UINT16: return x => x / 65535.0;
                    default: return x => x;
                }
            })();

            for (let i = 0; i < numBones; i++) {
                if (boneUsed[i]) {
                    const min = boneMin[i];
                    const max = boneMax[i];
                    min.set(func(min.x), func(min.y), func(min.z));
                    max.set(func(max.x), func(max.y), func(max.z));
                }
            }
        }

        // store bone bounding boxes
        for (let i = 0; i < numBones; i++) {
            const aabb = new BoundingBox();
            aabb.setMinMax(boneMin[i], boneMax[i]);
            this.boneAabb.push(aabb);
        }
    }

    // when mesh API to modify vertex / index data are used, this allocates structure to store the data
    _initGeometryData() {
        if (!this._geometryData) {
            this._geometryData = new GeometryData();

            // if vertex buffer exists already, store the sizes
            if (this.vertexBuffer) {
                this._geometryData.vertexCount = this.vertexBuffer.numVertices;
                this._geometryData.maxVertices = this.vertexBuffer.numVertices;
            }

            // if index buffer exists already, store the sizes
            if (this.indexBuffer.length > 0 && this.indexBuffer[0]) {
                this._geometryData.indexCount = this.indexBuffer[0].numIndices;
                this._geometryData.maxIndices = this.indexBuffer[0].numIndices;
            }
        }
    }

    /**
     * Clears the mesh of existing vertices and indices and resets the {@link VertexFormat}
     * associated with the mesh. This call is typically followed by calls to methods such as
     * {@link Mesh#setPositions}, {@link Mesh#setVertexStream} or {@link Mesh#setIndices} and
     * finally {@link Mesh#update} to rebuild the mesh, allowing different {@link VertexFormat}.
     *
     * @param {boolean} [verticesDynamic] - Indicates the {@link VertexBuffer} should be created
     * with {@link BUFFER_DYNAMIC} usage. If not specified, {@link BUFFER_STATIC} is used.
     * @param {boolean} [indicesDynamic] - Indicates the {@link IndexBuffer} should be created with
     * {@link BUFFER_DYNAMIC} usage. If not specified, {@link BUFFER_STATIC} is used.
     * @param {number} [maxVertices] - A {@link VertexBuffer} will be allocated with at least
     * maxVertices, allowing additional vertices to be added to it without the allocation. If no
     * value is provided, a size to fit the provided vertices will be allocated.
     * @param {number} [maxIndices] - An {@link IndexBuffer} will be allocated with at least
     * maxIndices, allowing additional indices to be added to it without the allocation. If no
     * value is provided, a size to fit the provided indices will be allocated.
     */
    clear(verticesDynamic, indicesDynamic, maxVertices = 0, maxIndices = 0) {
        this._initGeometryData();
        this._geometryData.initDefaults();

        this._geometryData.recreate = true;
        this._geometryData.maxVertices = maxVertices;
        this._geometryData.maxIndices = maxIndices;
        this._geometryData.verticesUsage = verticesDynamic ? BUFFER_STATIC : BUFFER_DYNAMIC;
        this._geometryData.indicesUsage = indicesDynamic ? BUFFER_STATIC : BUFFER_DYNAMIC;
    }

    /**
     * Sets the vertex data for any supported semantic.
     *
     * @param {string} semantic - The meaning of the vertex element. For supported semantics, see
     * SEMANTIC_* in {@link VertexFormat}.
     * @param {number[]|Int8Array|Uint8Array|Uint8ClampedArray|Int16Array|Uint16Array|Int32Array|Uint32Array|Float32Array} data - Vertex
     * data for the specified semantic.
     * @param {number} componentCount - The number of values that form a single Vertex element. For
     * example when setting a 3D position represented by 3 numbers per vertex, number 3 should be
     * specified.
     * @param {number} [numVertices] - The number of vertices to be used from data array. If not
     * provided, the whole data array is used. This allows to use only part of the data array.
     * @param {number} [dataType] - The format of data when stored in the {@link VertexBuffer}, see
     * TYPE_* in {@link VertexFormat}. When not specified, {@link TYPE_FLOAT32} is used.
     * @param {boolean} [dataTypeNormalize] - If true, vertex attribute data will be mapped from a
     * 0 to 255 range down to 0 to 1 when fed to a shader. If false, vertex attribute data is left
     * unchanged. If this property is unspecified, false is assumed.
     */
    setVertexStream(semantic, data, componentCount, numVertices, dataType = TYPE_FLOAT32, dataTypeNormalize = false) {
        this._initGeometryData();
        const vertexCount = numVertices || data.length / componentCount;
        this._geometryData._changeVertexCount(vertexCount, semantic);
        this._geometryData.vertexStreamsUpdated = true;

        this._geometryData.vertexStreamDictionary[semantic] = new GeometryVertexStream(
            data,
            componentCount,
            dataType,
            dataTypeNormalize
        );
    }

    /**
     * Gets the vertex data corresponding to a semantic.
     *
     * @param {string} semantic - The semantic of the vertex element to get. For supported
     * semantics, see SEMANTIC_* in {@link VertexFormat}.
     * @param {number[]|Int8Array|Uint8Array|Uint8ClampedArray|Int16Array|Uint16Array|Int32Array|Uint32Array|Float32Array} data - An
     * array to populate with the vertex data. When typed array is supplied, enough space needs to
     * be reserved, otherwise only partial data is copied.
     * @returns {number} Returns the number of vertices populated.
     */
    getVertexStream(semantic, data) {
        let count = 0;
        let done = false;

        // see if we have un-applied stream
        if (this._geometryData) {
            const stream = this._geometryData.vertexStreamDictionary[semantic];
            if (stream) {
                done = true;
                count = this._geometryData.vertexCount;

                if (ArrayBuffer.isView(data)) {
                    // destination data is typed array
                    data.set(stream.data);
                } else {
                    // destination data is array
                    data.length = 0;
                    data.push(stream.data);
                }
            }
        }

        if (!done) {
            // get stream from VertexBuffer
            if (this.vertexBuffer) {
                // note: there is no need to .end the iterator, as we are only reading data from it
                const iterator = new VertexIterator(this.vertexBuffer);
                count = iterator.readData(semantic, data);
            }
        }

        return count;
    }

    /**
     * Sets the vertex positions array. Vertices are stored using {@link TYPE_FLOAT32} format.
     *
     * @param {number[]|Int8Array|Uint8Array|Uint8ClampedArray|Int16Array|Uint16Array|Int32Array|Uint32Array|Float32Array} positions - Vertex
     * data containing positions.
     * @param {number} [componentCount] - The number of values that form a single position element.
     * Defaults to 3 if not specified, corresponding to x, y and z coordinates.
     * @param {number} [numVertices] - The number of vertices to be used from data array. If not
     * provided, the whole data array is used. This allows to use only part of the data array.
     */
    setPositions(positions, componentCount = GeometryData.DEFAULT_COMPONENTS_POSITION, numVertices) {
        this.setVertexStream(SEMANTIC_POSITION, positions, componentCount, numVertices, TYPE_FLOAT32, false);
    }

    /**
     * Sets the vertex normals array. Normals are stored using {@link TYPE_FLOAT32} format.
     *
     * @param {number[]|Int8Array|Uint8Array|Uint8ClampedArray|Int16Array|Uint16Array|Int32Array|Uint32Array|Float32Array} normals - Vertex
     * data containing normals.
     * @param {number} [componentCount] - The number of values that form a single normal element.
     * Defaults to 3 if not specified, corresponding to x, y and z direction.
     * @param {number} [numVertices] - The number of vertices to be used from data array. If not
     * provided, the whole data array is used. This allows to use only part of the data array.
     */
    setNormals(normals, componentCount = GeometryData.DEFAULT_COMPONENTS_NORMAL, numVertices) {
        this.setVertexStream(SEMANTIC_NORMAL, normals, componentCount, numVertices, TYPE_FLOAT32, false);
    }

    /**
     * Sets the vertex uv array. Uvs are stored using {@link TYPE_FLOAT32} format.
     *
     * @param {number} channel - The uv channel in [0..7] range.
     * @param {number[]|Int8Array|Uint8Array|Uint8ClampedArray|Int16Array|Uint16Array|Int32Array|Uint32Array|Float32Array} uvs - Vertex
     * data containing uv-coordinates.
     * @param {number} [componentCount] - The number of values that form a single uv element.
     * Defaults to 2 if not specified, corresponding to u and v coordinates.
     * @param {number} [numVertices] - The number of vertices to be used from data array. If not
     * provided, the whole data array is used. This allows to use only part of the data array.
     */
    setUvs(channel, uvs, componentCount = GeometryData.DEFAULT_COMPONENTS_UV, numVertices) {
        this.setVertexStream(SEMANTIC_TEXCOORD + channel, uvs, componentCount, numVertices, TYPE_FLOAT32, false);
    }

    /**
     * Sets the vertex color array. Colors are stored using {@link TYPE_FLOAT32} format, which is
     * useful for HDR colors.
     *
     * @param {number[]|Int8Array|Uint8Array|Uint8ClampedArray|Int16Array|Uint16Array|Int32Array|Uint32Array|Float32Array} colors - Vertex
     * data containing colors.
     * @param {number} [componentCount] - The number of values that form a single color element.
     * Defaults to 4 if not specified, corresponding to r, g, b and a.
     * @param {number} [numVertices] - The number of vertices to be used from data array. If not
     * provided, the whole data array is used. This allows to use only part of the data array.
     */
    setColors(colors, componentCount = GeometryData.DEFAULT_COMPONENTS_COLORS, numVertices) {
        this.setVertexStream(SEMANTIC_COLOR, colors, componentCount, numVertices, TYPE_FLOAT32, false);
    }

    /**
     * Sets the vertex color array. Colors are stored using {@link TYPE_UINT8} format, which is
     * useful for LDR colors. Values in the array are expected in [0..255] range, and are mapped to
     * [0..1] range in the shader.
     *
     * @param {number[]|Int8Array|Uint8Array|Uint8ClampedArray|Int16Array|Uint16Array|Int32Array|Uint32Array|Float32Array} colors - Vertex
     * data containing colors. The array is expected to contain 4 components per vertex,
     * corresponding to r, g, b and a.
     * @param {number} [numVertices] - The number of vertices to be used from data array. If not
     * provided, the whole data array is used. This allows to use only part of the data array.
     */
    setColors32(colors, numVertices) {
        this.setVertexStream(SEMANTIC_COLOR, colors, GeometryData.DEFAULT_COMPONENTS_COLORS, numVertices, TYPE_UINT8, true);
    }

    /**
     * Sets the index array. Indices are stored using 16-bit format by default, unless more than
     * 65535 vertices are specified, in which case 32-bit format is used.
     *
     * @param {number[]|Uint8Array|Uint16Array|Uint32Array} indices - The array of indices that
     * define primitives (lines, triangles, etc.).
     * @param {number} [numIndices] - The number of indices to be used from data array. If not
     * provided, the whole data array is used. This allows to use only part of the data array.
     */
    setIndices(indices, numIndices) {
        this._initGeometryData();
        this._geometryData.indexStreamUpdated = true;
        this._geometryData.indices = indices;
        this._geometryData.indexCount = numIndices || indices.length;
    }

    /**
     * Gets the vertex positions data.
     *
     * @param {number[]|Int8Array|Uint8Array|Uint8ClampedArray|Int16Array|Uint16Array|Int32Array|Uint32Array|Float32Array} positions - An
     * array to populate with the vertex data. When typed array is supplied, enough space needs to
     * be reserved, otherwise only partial data is copied.
     * @returns {number} Returns the number of vertices populated.
     */
    getPositions(positions) {
        return this.getVertexStream(SEMANTIC_POSITION, positions);
    }

    /**
     * Gets the vertex normals data.
     *
     * @param {number[]|Int8Array|Uint8Array|Uint8ClampedArray|Int16Array|Uint16Array|Int32Array|Uint32Array|Float32Array} normals - An
     * array to populate with the vertex data. When typed array is supplied, enough space needs to
     * be reserved, otherwise only partial data is copied.
     * @returns {number} Returns the number of vertices populated.
     */
    getNormals(normals) {
        return this.getVertexStream(SEMANTIC_NORMAL, normals);
    }

    /**
     * Gets the vertex uv data.
     *
     * @param {number} channel - The uv channel in [0..7] range.
     * @param {number[]|Int8Array|Uint8Array|Uint8ClampedArray|Int16Array|Uint16Array|Int32Array|Uint32Array|Float32Array} uvs - An
     * array to populate with the vertex data. When typed array is supplied, enough space needs to
     * be reserved, otherwise only partial data is copied.
     * @returns {number} Returns the number of vertices populated.
     */
    getUvs(channel, uvs) {
        return this.getVertexStream(SEMANTIC_TEXCOORD + channel, uvs);
    }

    /**
     * Gets the vertex color data.
     *
     * @param {number[]|Int8Array|Uint8Array|Uint8ClampedArray|Int16Array|Uint16Array|Int32Array|Uint32Array|Float32Array} colors - An
     * array to populate with the vertex data. When typed array is supplied, enough space needs to
     * be reserved, otherwise only partial data is copied.
     * @returns {number} Returns the number of vertices populated.
     */
    getColors(colors) {
        return this.getVertexStream(SEMANTIC_COLOR, colors);
    }

    /**
     * Gets the index data.
     *
     * @param {number[]|Uint8Array|Uint16Array|Uint32Array} indices - An array to populate with the
     * index data. When a typed array is supplied, enough space needs to be reserved, otherwise
     * only partial data is copied.
     * @returns {number} Returns the number of indices populated.
     */
    getIndices(indices) {
        let count = 0;

        // see if we have un-applied indices
        if (this._geometryData && this._geometryData.indices) {
            const streamIndices = this._geometryData.indices;
            count = this._geometryData.indexCount;

            if (ArrayBuffer.isView(indices)) {
                // destination data is typed array
                indices.set(streamIndices);
            } else {
                // destination data is array
                indices.length = 0;
                for (let i = 0, il = streamIndices.length; i < il; i++) {
                    indices.push(streamIndices[i]);
                }
            }
        } else {
            // get data from IndexBuffer
            if (this.indexBuffer.length > 0 && this.indexBuffer[0]) {
                const indexBuffer = this.indexBuffer[0];
                count = indexBuffer.readData(indices);
            }
        }

        return count;
    }

    /**
     * Applies any changes to vertex stream and indices to mesh. This allocates or reallocates
     * {@link vertexBuffer} or {@link IndexBuffer} to fit all provided vertices and indices, and
     * fills them with data.
     *
     * @param {number} [primitiveType] - The type of primitive to render.  Can be:
     *
     * - {@link PRIMITIVE_POINTS}
     * - {@link PRIMITIVE_LINES}
     * - {@link PRIMITIVE_LINELOOP}
     * - {@link PRIMITIVE_LINESTRIP}
     * - {@link PRIMITIVE_TRIANGLES}
     * - {@link PRIMITIVE_TRISTRIP}
     * - {@link PRIMITIVE_TRIFAN}
     *
     * Defaults to {@link PRIMITIVE_TRIANGLES} if unspecified.
     * @param {boolean} [updateBoundingBox] - True to update bounding box. Bounding box is updated
     * only if positions were set since last time update was called, and componentCount for
     * position was 3, otherwise bounding box is not updated. See {@link Mesh#setPositions}.
     * Defaults to true if unspecified. Set this to false to avoid update of the bounding box and
     * use aabb property to set it instead.
     */
    update(primitiveType = PRIMITIVE_TRIANGLES, updateBoundingBox = true) {

        if (this._geometryData) {

            // update bounding box if needed
            if (updateBoundingBox) {

                // find vec3 position stream
                const stream = this._geometryData.vertexStreamDictionary[SEMANTIC_POSITION];
                if (stream) {
                    if (stream.componentCount === 3) {
                        this._aabb.compute(stream.data, this._geometryData.vertexCount);
                        this._aabbVer++;
                    }
                }
            }

            // destroy vertex buffer if recreate was requested or if vertices don't fit
            let destroyVB = this._geometryData.recreate;
            if (this._geometryData.vertexCount > this._geometryData.maxVertices) {
                destroyVB = true;
                this._geometryData.maxVertices = this._geometryData.vertexCount;
            }

            if (destroyVB) {
                if (this.vertexBuffer) {
                    this.vertexBuffer.destroy();
                    this.vertexBuffer = null;
                }
            }

            // destroy index buffer if recreate was requested or if indices don't fit
            let destroyIB = this._geometryData.recreate;
            if (this._geometryData.indexCount > this._geometryData.maxIndices) {
                destroyIB = true;
                this._geometryData.maxIndices = this._geometryData.indexCount;
            }

            if (destroyIB) {
                if (this.indexBuffer.length > 0 && this.indexBuffer[0]) {
                    this.indexBuffer[0].destroy();
                    this.indexBuffer[0] = null;
                }
            }

            // update vertices if needed
            if (this._geometryData.vertexStreamsUpdated) {
                this._updateVertexBuffer();
            }

            // update indices if needed
            if (this._geometryData.indexStreamUpdated) {
                this._updateIndexBuffer();
            }

            // set up primitive parameters
            this.primitive[0].type = primitiveType;

            if (this.indexBuffer.length > 0 && this.indexBuffer[0]) {      // indexed
                if (this._geometryData.indexStreamUpdated) {
                    this.primitive[0].count = this._geometryData.indexCount;
                    this.primitive[0].indexed = true;
                }
            } else {        // non-indexed
                if (this._geometryData.vertexStreamsUpdated) {
                    this.primitive[0].count = this._geometryData.vertexCount;
                    this.primitive[0].indexed = false;
                }
            }

            // counts can be changed on next frame, so set them to 0
            this._geometryData.vertexCount = 0;
            this._geometryData.indexCount = 0;

            this._geometryData.vertexStreamsUpdated = false;
            this._geometryData.indexStreamUpdated = false;
            this._geometryData.recreate = false;

            // update other render states
            this.updateRenderStates();
        }
    }

    // builds vertex format based on attached vertex streams
    _buildVertexFormat(vertexCount) {

        const vertexDesc = [];

        for (const semantic in this._geometryData.vertexStreamDictionary) {
            const stream = this._geometryData.vertexStreamDictionary[semantic];
            vertexDesc.push({
                semantic: semantic,
                components: stream.componentCount,
                type: stream.dataType,
                normalize: stream.dataTypeNormalize
            });
        }

        return new VertexFormat(this.device, vertexDesc, vertexCount);
    }

    // copy attached data into vertex buffer
    _updateVertexBuffer() {

        // if we don't have vertex buffer, create new one, otherwise update existing one
        if (!this.vertexBuffer) {
            const allocateVertexCount = this._geometryData.maxVertices;
            const format = this._buildVertexFormat(allocateVertexCount);
            this.vertexBuffer = new VertexBuffer(this.device, format, allocateVertexCount, this._geometryData.verticesUsage);
        }

        // lock vertex buffer and create typed access arrays for individual elements
        const iterator = new VertexIterator(this.vertexBuffer);

        // copy all stream data into vertex buffer
        const numVertices = this._geometryData.vertexCount;
        for (const semantic in this._geometryData.vertexStreamDictionary) {
            const stream = this._geometryData.vertexStreamDictionary[semantic];
            iterator.writeData(semantic, stream.data, numVertices);

            // remove stream
            delete this._geometryData.vertexStreamDictionary[semantic];
        }

        iterator.end();
    }

    // copy attached data into index buffer
    _updateIndexBuffer() {

        // if we don't have index buffer, create new one, otherwise update existing one
        if (this.indexBuffer.length <= 0 || !this.indexBuffer[0]) {
            const createFormat = this._geometryData.maxVertices > 0xffff ? INDEXFORMAT_UINT32 : INDEXFORMAT_UINT16;
            this.indexBuffer[0] = new IndexBuffer(this.device, createFormat, this._geometryData.maxIndices, this._geometryData.indicesUsage);
        }

        const srcIndices = this._geometryData.indices;
        if (srcIndices) {

            const indexBuffer = this.indexBuffer[0];
            indexBuffer.writeData(srcIndices, this._geometryData.indexCount);

            // remove data
            this._geometryData.indices = null;
        }
    }

    // prepares the mesh to be rendered with specific render style
    prepareRenderState(renderStyle) {
        if (renderStyle === RENDERSTYLE_WIREFRAME) {
            this.generateWireframe();
        } else if (renderStyle === RENDERSTYLE_POINTS) {
            this.primitive[RENDERSTYLE_POINTS] = {
                type: PRIMITIVE_POINTS,
                base: 0,
                count: this.vertexBuffer ? this.vertexBuffer.numVertices : 0,
                indexed: false
            };
        }
    }

    // updates existing render states with changes to solid render state
    updateRenderStates() {

        if (this.primitive[RENDERSTYLE_POINTS]) {
            this.prepareRenderState(RENDERSTYLE_POINTS);
        }

        if (this.primitive[RENDERSTYLE_WIREFRAME]) {
            this.prepareRenderState(RENDERSTYLE_WIREFRAME);
        }
    }

    generateWireframe() {

        // release existing IB
        this._destroyIndexBuffer(RENDERSTYLE_WIREFRAME);

        const numVertices = this.vertexBuffer.numVertices;

        const lines = [];
        let format;
        if (this.indexBuffer.length > 0 && this.indexBuffer[0]) {
            const offsets = [[0, 1], [1, 2], [2, 0]];

            const base = this.primitive[RENDERSTYLE_SOLID].base;
            const count = this.primitive[RENDERSTYLE_SOLID].count;
            const indexBuffer = this.indexBuffer[RENDERSTYLE_SOLID];
            const srcIndices = new typedArrayIndexFormats[indexBuffer.format](indexBuffer.storage);

            const seen = new Set();

            for (let j = base; j < base + count; j += 3) {
                for (let k = 0; k < 3; k++) {
                    const i1 = srcIndices[j + offsets[k][0]];
                    const i2 = srcIndices[j + offsets[k][1]];
                    const hash = (i1 > i2) ? ((i2 * numVertices) + i1) : ((i1 * numVertices) + i2);
                    if (!seen.has(hash)) {
                        seen.add(hash);
                        lines.push(i1, i2);
                    }
                }
            }
            format = indexBuffer.format;
        } else {
            for (let i = 0; i < numVertices; i += 3) {
                lines.push(i, i + 1, i + 1, i + 2, i + 2, i);
            }
            format = lines.length > 65535 ? INDEXFORMAT_UINT32 : INDEXFORMAT_UINT16;
        }

        const wireBuffer = new IndexBuffer(this.vertexBuffer.device, format, lines.length);
        const dstIndices = new typedArrayIndexFormats[wireBuffer.format](wireBuffer.storage);
        dstIndices.set(lines);
        wireBuffer.unlock();

        this.primitive[RENDERSTYLE_WIREFRAME] = {
            type: PRIMITIVE_LINES,
            base: 0,
            count: lines.length,
            indexed: true
        };
        this.indexBuffer[RENDERSTYLE_WIREFRAME] = wireBuffer;
    }
}

export { Mesh };<|MERGE_RESOLUTION|>--- conflicted
+++ resolved
@@ -169,8 +169,6 @@
     _aabbVer = 0;
 
     /**
-<<<<<<< HEAD
-=======
      * aabb representing object space bounds of the mesh.
      *
      * @type {BoundingBox}
@@ -178,7 +176,6 @@
     _aabb = new BoundingBox();
 
     /**
->>>>>>> e340148e
      * Create a new Mesh instance.
      *
      * @param {import('../platform/graphics/graphics-device.js').GraphicsDevice} graphicsDevice -
