pc.extend(pc, function () {
    /**
     * @name pc.GraphNode
     * @class A hierarchical scene node.
     * @property {String} name The non-unique name of a graph node.
     * @property {pc.Tags} tags Interface for tagging graph nodes. Tag based searches can be performed using the {@link pc.GraphNode#findByTag} function.
     */
    var GraphNode = function GraphNode() {
        this.name = "Untitled"; // Non-unique human readable name
        this.tags = new pc.Tags(this);

        this._labels = { };

        // Local-space properties of transform (only first 3 are settable by the user)
        this.localPosition = new pc.Vec3(0, 0, 0);
        this.localRotation = new pc.Quat(0, 0, 0, 1);
        this.localScale = new pc.Vec3(1, 1, 1);
        this.localEulerAngles = new pc.Vec3(0, 0, 0); // Only calculated on request

        // World-space properties of transform
        this.position = new pc.Vec3(0, 0, 0);
        this.rotation = new pc.Quat(0, 0, 0, 1);
        this.eulerAngles = new pc.Vec3(0, 0, 0);

        this.localTransform = new pc.Mat4();
        this.dirtyLocal = false;
<<<<<<< HEAD
=======
        this._dirtyScale = true;
>>>>>>> 40c2d74d
        this._aabbVer = 0;

        this.worldTransform = new pc.Mat4();
        this.dirtyWorld = false;

        this._right = new pc.Vec3();
        this._up = new pc.Vec3();
        this._forward = new pc.Vec3();

        this._parent = null;
        this._children = [];

        this._enabled = true;
        this._enabledInHierarchy = false;
    };

    /**
     * @readonly
     * @name pc.GraphNode#right
     * @description The normalized local space X-axis vector of the graph node in world space.
     * @type pc.Vec3
     */
    Object.defineProperty(GraphNode.prototype, 'right', {
        get: function() {
            return this.getWorldTransform().getX(this._right).normalize();
        }
    });

    /**
     * @readonly
     * @name pc.GraphNode#up
     * @description The normalized local space Y-axis vector of the graph node in world space.
     * @type pc.Vec3
     */
    Object.defineProperty(GraphNode.prototype, 'up', {
        get: function() {
            return this.getWorldTransform().getY(this._up).normalize();
        }
    });

    /**
     * @readonly
     * @name pc.GraphNode#forward
     * @description The normalized local space negative Z-axis vector of the graph node in world space.
     * @type pc.Vec3
     */
    Object.defineProperty(GraphNode.prototype, 'forward', {
        get: function() {
            return this.getWorldTransform().getZ(this._forward).normalize().scale(-1);
        }
    });

    /**
     * @name pc.GraphNode#enabled
     * @type Boolean
     * @description Enable or disable a GraphNode. If one of the GraphNode's parents is disabled
     * there will be no other side effects. If all the parents are enabled then
     * the new value will activate / deactivate all the enabled children of the GraphNode.
     */
    Object.defineProperty(GraphNode.prototype, 'enabled', {
        get: function () {
            // make sure to check this._enabled too because if that
            // was false when a parent was updated the _enabledInHierarchy
            // flag may not have been updated for optimization purposes
            return this._enabled && this._enabledInHierarchy;
        },

        set: function (enabled) {
            if (this._enabled !== enabled) {
                this._enabled = enabled;

                if (! this._parent || this._parent.enabled)
                    this._notifyHierarchyStateChanged(this, enabled);
            }
        }
    });

    /**
     * @readonly
     * @name pc.GraphNode#parent
     * @type pc.GraphNode
     * @description A read-only property to get a parent graph node
     */
    Object.defineProperty(GraphNode.prototype, 'parent', {
        get: function () {
            return this._parent;
        }
    });

    /**
     * @readonly
     * @name pc.GraphNode#root
     * @type pc.GraphNode
     * @description A read-only property to get highest graph node from current node
     */
    Object.defineProperty(GraphNode.prototype, 'root', {
        get: function () {
            var parent = this._parent;
            if (! parent)
                return this;

            while (parent._parent)
                parent = parent._parent;

            return parent;
        }
    });

    /**
     * @readonly
     * @name pc.GraphNode#children
     * @type pc.GraphNode[]
     * @description A read-only property to get the children of this graph node.
     */
    Object.defineProperty(GraphNode.prototype, 'children', {
        get: function () {
            return this._children;
        }
    });

    pc.extend(GraphNode.prototype, {
        _notifyHierarchyStateChanged: function (node, enabled) {
            node._onHierarchyStateChanged(enabled);

            var c = node._children;
            for (var i=0, len=c.length; i<len; i++) {
                if (c[i]._enabled)
                    this._notifyHierarchyStateChanged(c[i], enabled);
            }
        },

        /**
        * @private
        * @function
        * Called when the enabled flag of the entity or one of its
        * parents changes
        */
        _onHierarchyStateChanged: function (enabled) {
            // Override in derived classes
            this._enabledInHierarchy = enabled;
        },

        _cloneInternal: function (clone) {
            clone.name = this.name;

            var tags = this.tags._list;
            for(var i = 0 ; i < tags.length; i++)
                clone.tags.add(tags[i]);

            clone._labels = pc.extend(this._labels, {});

            clone.localPosition.copy(this.localPosition);
            clone.localRotation.copy(this.localRotation);
            clone.localScale.copy(this.localScale);
            clone.localEulerAngles.copy(this.localEulerAngles);

            clone.position.copy(this.position);
            clone.rotation.copy(this.rotation);
            clone.eulerAngles.copy(this.eulerAngles);

            clone.localTransform.copy(this.localTransform);
            clone.dirtyLocal = this.dirtyLocal;

            clone.worldTransform.copy(this.worldTransform);
            clone.dirtyWorld = this.dirtyWorld;
            clone._aabbVer = this._aabbVer + 1;

            clone._enabled = this._enabled;

            // false as this node is not in the hierarchy yet
            clone._enabledInHierarchy = false;
        },

        clone: function () {
            var clone = new pc.GraphNode();
            this._cloneInternal(clone);
            return clone;
        },

        /**
         * @function
         * @name pc.GraphNode#find
         * @description Search the graph for nodes using a supplied method that implements test for seach.
         * @param {Function} fn Method which is executed for each descendant node, to test if node satisfies search logic. Returning true from that method will include node into results.
         * @returns {pc.GraphNode[]} An array of GraphNodes
         * @example
         * // finds all nodes that have model component and have `door` in their lower cased name
         * var doors = house.find(function(node) {
         *     return node.model && node.name.toLowerCase().indexOf('door') !== -1;
         * });
         */
        find: function (attr, value) {
            var results = [ ];
            var len = this._children.length;
            var i, descendants;

            if (attr instanceof Function) {
                var fn = attr;

                for(i = 0; i < len; i++) {
                    if (fn(this._children[i]))
                        results.push(this._children[i]);

                    descendants = this._children[i].find(fn);
                    if (descendants.length)
                        results = results.concat(descendants);
                }
            } else {
                var testValue;

                if(this[attr]) {
                    if(this[attr] instanceof Function) {
                        testValue = this[attr]();
                    } else {
                        testValue = this[attr];
                    }
                    if(testValue === value)
                        results.push(this);
                }

                for(i = 0; i < len; ++i) {
                    descendants = this._children[i].find(attr, value);
                    if (descendants.length)
                        results = results.concat(descendants);
                }
            }

            return results;
        },

        /**
         * @function
         * @name pc.GraphNode#findOne
         * @description Depth first search the graph for nodes using suplied method to find first matching node.
         * @param {Function} fn Method which is executed for each descendant node, to test if node satisfies search logic. Returning true from that method will stop search and return that node.
         * @returns {pc.GraphNode} A single graph node.
         * @example
         * // find node that is called `head` and have model component
         * var head = player.find(function(node) {
         *     return node.model && node.name === 'head';
         * });
         */
        findOne: function(attr, value) {
            var i;
            var len = this._children.length;
            var result = null;

            if (attr instanceof Function) {
                var fn = attr;

                result = fn(this);
                if (result)
                    return this;

                for(i = 0; i < len; i++) {
                    result = this._children[i].findOne(fn);
                    if (result)
                        return this._children[i];
                }
            } else {
                var testValue;
                if(this[attr]) {
                    if(this[attr] instanceof Function) {
                        testValue = this[attr]();
                    } else {
                        testValue = this[attr];
                    }
                    if(testValue === value) {
                        return this;
                    }
                }

                for(i = 0; i < len; i++) {
                     result = this._children[i].findOne(attr, value);
                     if(result !== null)
                         return result;
                }
            }

            return null;
        },

        /**
         * @function
         * @name pc.GraphNode#findByTag
         * @description Return all graph nodes that satisfy the search query.
         * Query can be simply a string, or comma separated strings,
         * to have inclusive results of assets that match at least one query.
         * A query that consists of an array of tags can be used to match graph nodes that have each tag of array
         * @param {String} query Name of a tag or array of tags
         * @returns {pc.GraphNode[]} A list of all graph nodes that match the query
         * @example
         * var animals = node.findByTag("animal");
         * // returns all graph nodes that tagged by `animal`
         * @example
         * var birdsAndMammals = node.findByTag("bird", "mammal");
         * // returns all graph nodes that tagged by `bird` OR `mammal`
         * @example
         * var meatEatingMammals = node.findByTag([ "carnivore", "mammal" ]);
         * // returns all assets that tagged by `carnivore` AND `mammal`
         * @example
         * var meatEatingMammalsAndReptiles = node.findByTag([ "carnivore", "mammal" ], [ "carnivore", "reptile" ]);
         * // returns all assets that tagged by (`carnivore` AND `mammal`) OR (`carnivore` AND `reptile`)
         */
        findByTag: function() {
            var tags = this.tags._processArguments(arguments);
            return this._findByTag(tags);
        },

        _findByTag: function(tags) {
            var result = [ ];
            var i, len = this._children.length;
            var descendants;

            for(i = 0; i < len; i++) {
                if (this._children[i].tags._has(tags))
                    result.push(this._children[i]);

                descendants = this._children[i]._findByTag(tags);
                if (descendants.length)
                    result = result.concat(descendants);
            }

            return result;
        },

        /**
         * @function
         * @name pc.GraphNode#findByName
         * @description Get the first node found in the graph with the name. The search
         * is depth first.
         * @param {String} name The name of the graph.
         * @returns {pc.GraphNode} The first node to be found matching the supplied name.
         */
        findByName: function (name) {
            if (this.name === name) return this;

            for (var i = 0; i < this._children.length; i++) {
                var found = this._children[i].findByName(name);
                if (found !== null) return found;
            }
            return null;
        },

        /**
         * @function
         * @name pc.GraphNode#findByPath
         * @description Get the first node found in the graph by its full path in the graph.
         * The full path has this form 'parent/child/sub-child'. The search is depth first.
         * @param {String} path The full path of the pc.GraphNode.
         * @returns {pc.GraphNode} The first node to be found matching the supplied path.
         * @example
         * var path = this.entity.findByPath('child/another_child');
         */
        findByPath: function (path) {
            // split the paths in parts. Each part represents a deeper hierarchy level
            var parts = path.split('/');
            var currentParent = this;
            var result = null;

            for (var i = 0, imax=parts.length; i < imax && currentParent; i++) {
                var part = parts[i];

                result = null;

                // check all the children
                var children = currentParent._children;
                for (var j = 0, jmax = children.length; j < jmax; j++) {
                    if (children[j].name == part) {
                        result = children[j];
                        break;
                    }
                }

                // keep going deeper in the hierarchy
                currentParent = result;
            }

            return result;
        },

        /**
         * @function
         * @name  pc.GraphNode#getPath
         * @description Gets the path of the entity relative to the root of the hierarchy
         * @return {String} The path
         * @example
         * var path = this.entity.getPath();
         */
        getPath: function () {
            var parent = this._parent;
            if (parent) {
                var path = this.name;
                var format = "{0}/{1}";

                while (parent && parent._parent) {
                    path = pc.string.format(format, parent.name, path);
                    parent = parent._parent;
                }

                return path;
            } else {
                return '';
            }
        },


        /**
         * @private
         * @deprecated
         * @function
         * @name pc.GraphNode#getRoot
         * @description Get the highest ancestor node from this graph node.
         * @return {pc.GraphNode} The root node of the hierarchy to which this node belongs.
         * @example
         * var root = this.entity.getRoot();
         */
        getRoot: function () {
            var parent = this._parent;
            if (!parent) {
                return this;
            }

            while (parent._parent) {
                parent = parent._parent;
            }

            return parent;
        },

        /**
         * @deprecated
         * @function
         * @name pc.GraphNode#getParent
         * @description Get the parent GraphNode
         * @returns {pc.GraphNode} The parent node
         * @example
         * var parent = this.entity.getParent();
         */
        getParent: function () {
            return this._parent;
        },

        /**
         * @function
         * @name pc.GraphNode#isDescendantOf
         * @description Check if node is descendant of another node.
         * @returns {Boolean} if node is descendant of another node
         * @example
         * if (roof.isDescendantOf(house)) {
         *     // roof is descendant of house entity
         * }
         */
        isDescendantOf: function (node) {
            var parent = this._parent;
            while(parent) {
                if (parent === node)
                    return true;

                parent = parent._parent;
            }
            return false;
        },

        /**
         * @function
         * @name pc.GraphNode#isAncestorOf
         * @description Check if node is ancestor for another node.
         * @returns {Boolean} if node is ancestor for another node
         * @example
         * if (body.isAncestorOf(foot)) {
         *     // foot is within body's hierarchy
         * }
         */
        isAncestorOf: function (node) {
            return node.isDescendantOf(this);
        },

        /**
         * @private
         * @deprecated
         * @function
         * @name pc.GraphNode#getChildren
         * @description Get the children of this graph node.
         * @returns {pc.GraphNode[]} The child array of this node.
         * @example
         * var children = this.entity.getChildren();
         * for (i = 0; i < children.length; i++) {
         * // children[i]
         * }
         */
        getChildren: function () {
            return this._children;
        },

        /**
         * @function
         * @name pc.GraphNode#getEulerAngles
         * @description Get the world space rotation for the specified GraphNode in Euler angle
         * form. The order of the returned Euler angles is XYZ. The value returned by this function
         * should be considered read-only. In order to set the world-space rotation of the graph
         * node, use {@link pc.GraphNode#setEulerAngles}.
         * @returns {pc.Vec3} The world space rotation of the graph node in Euler angle form.
         * @example
         * var angles = this.entity.getEulerAngles(); // [0,0,0]
         * angles[1] = 180; // rotate the entity around Y by 180 degrees
         * this.entity.setEulerAngles(angles);
         */
        getEulerAngles: function () {
            this.getWorldTransform().getEulerAngles(this.eulerAngles);
            return this.eulerAngles;
        },

        /**
         * @function
         * @name pc.GraphNode#getLocalEulerAngles
         * @description Get the rotation in local space for the specified GraphNode. The rotation
         * is returned as eurler angles in a 3-dimensional vector where the order is XYZ. The
         * returned vector should be considered read-only. To update the local rotation, use
         * {@link pc.GraphNode#setLocalEulerAngles}.
         * @returns {pc.Vec3} The local space rotation of the graph node as euler angles in XYZ order.
         * @example
         * var angles = this.entity.getLocalEulerAngles();
         * angles[1] = 180;
         * this.entity.setLocalEulerAngles(angles);
         */
        getLocalEulerAngles: function () {
            this.localRotation.getEulerAngles(this.localEulerAngles);
            return this.localEulerAngles;
        },

        /**
         * @function
         * @name pc.GraphNode#getLocalPosition
         * @description Get the position in local space for the specified GraphNode. The position
         * is returned as a 3-dimensional vector. The returned vector should be considered read-only.
         * To update the local position, use {@link pc.GraphNode#setLocalPosition}.
         * @returns {pc.Vec3} The local space position of the graph node.
         * @example
         * var position = this.entity.getLocalPosition();
         * position[0] += 1; // move the entity 1 unit along x.
         * this.entity.setLocalPosition(position);
         */
        getLocalPosition: function () {
            return this.localPosition;
        },

        /**
         * @function
         * @name pc.GraphNode#getLocalRotation
         * @description Get the rotation in local space for the specified GraphNode. The rotation
         * is returned as a quaternion. The returned quaternion should be considered read-only.
         * To update the local rotation, use {@link pc.GraphNode#setLocalRotation}.
         * @returns {pc.Quat} The local space rotation of the graph node as a quaternion.
         * @example
         * var rotation = this.entity.getLocalRotation();
         */
        getLocalRotation: function () {
            return this.localRotation;
        },

        /**
         * @function
         * @name pc.GraphNode#getLocalScale
         * @description Get the scale in local space for the specified GraphNode. The scale
         * is returned as a 3-dimensional vector. The returned vector should be considered read-only.
         * To update the local scale, use {@link pc.GraphNode#setLocalScale}.
         * @returns {pc.Vec3} The local space scale of the graph node.
         * @example
         * var scale = this.entity.getLocalScale();
         * scale.x = 100;
         * this.entity.setLocalScale(scale);
         */
        getLocalScale: function () {
            return this.localScale;
        },

        /**
         * @function
         * @name pc.GraphNode#getLocalTransform
         * @description Get the local transform matrix for this graph node. This matrix
         * is the transform relative to the node's parent's world transformation matrix.
         * @returns {pc.Mat4} The node's local transformation matrix.
         * @example
         * var transform = this.entity.getLocalTransform();
         */
        getLocalTransform: function () {
            if (this.dirtyLocal) {
                this.localTransform.setTRS(this.localPosition, this.localRotation, this.localScale);

                this.dirtyLocal = false;
                this.dirtyWorld = true;
                this._aabbVer++;
            }
            return this.localTransform;
        },

        /**
         * @private
         * @deprecated
         * @function
         * @name pc.GraphNode#getName
         * @description Get the human-readable name for this graph node. Note the name
         * is not guaranteed to be unique. For Entities, this is the name that is set in the PlayCanvas Editor.
         * @returns {String} The name of the node.
         * @example
         * if (this.entity.getName() === "My Entity") {
         *     console.log("My Entity Found");
         * }
         */
        getName: function () {
            return this.name;
        },

        /**
         * @function
         * @name pc.GraphNode#getPosition
         * @description Get the world space position for the specified GraphNode. The
         * value returned by this function should be considered read-only. In order to set
         * the world-space position of the graph node, use {@link pc.GraphNode#setPosition}.
         * @returns {pc.Vec3} The world space position of the graph node.
         * @example
         * var position = this.entity.getPosition();
         * position.x = 10;
         * this.entity.setPosition(position);
         */
        getPosition: function () {
            this.getWorldTransform().getTranslation(this.position);
            return this.position;
        },

        /**
         * @function
         * @name pc.GraphNode#getRotation
         * @description Get the world space rotation for the specified GraphNode in quaternion
         * form. The value returned by this function should be considered read-only. In order
         * to set the world-space rotation of the graph node, use {@link pc.GraphNode#setRotation}.
         * @returns {pc.Quat} The world space rotation of the graph node as a quaternion.
         * @example
         * var rotation = this.entity.getRotation();
         */
        getRotation: function () {
            this.rotation.setFromMat4(this.getWorldTransform());
            return this.rotation;
        },

        /**
         * @function
         * @name pc.GraphNode#getWorldTransform
         * @description Get the world transformation matrix for this graph node.
         * @returns {pc.Mat4} The node's world transformation matrix.
         * @example
         * var transform = this.entity.getWorldTransform();
         */
        getWorldTransform: function () {
            var syncList = [];

            return function () {
                var current = this;
                syncList.length = 0;

                while (current !== null) {
                    syncList.push(current);
                    current = current._parent;
                }

                for (var i = syncList.length - 1; i >= 0; i--) {
                    syncList[i].sync();
                }

                return this.worldTransform;
            };
        }(),

        /**
         * @function
         * @name pc.GraphNode#reparent
         * @description Remove graph node from current parent and add as child to new parent
         * @param {pc.GraphNode} parent New parent to attach graph node to
         * @param {Number} index (optional) The child index where the child node should be placed.
         */
        reparent: function (parent, index) {
            var current = this._parent;
            if (current)
                current.removeChild(this);

            if (parent) {
                if (index >= 0) {
                    parent.insertChild(this, index);
                } else {
                    parent.addChild(this);
                }
            }
        },

        /**
         * @function
         * @name pc.GraphNode#setLocalEulerAngles
         * @description Sets the local space rotation of the specified graph node using euler angles.
         * Eulers are interpreted in XYZ order. Eulers must be specified in degrees.
         * @param {Number} x rotation around x-axis in degrees.
         * @param {Number} y rotation around y-axis in degrees.
         * @param {Number} z rotation around z-axis in degrees.
         * @example
         * this.entity.setLocalEulerAngles(0, 90, 0); // Set rotation of 90 degress around y-axis.
         */
        /**
         * @function
         * @name pc.GraphNode#setLocalEulerAngles^2
         * @description Sets the local space rotation of the specified graph node using euler angles.
         * Eulers are interpreted in XYZ order. Eulers must be specified in degrees.
         * @param {pc.Vec3} e vector containing euler angles in XYZ order.
         * @example
         * var angles = new pc.Vec3(0, 90, 0);
         * this.entity.setLocalEulerAngles(angles); // Set rotation of 90 degress around y-axis.
         */
        setLocalEulerAngles: function () {
            var ex, ey, ez;
            switch (arguments.length) {
                case 1:
                    ex = arguments[0].x;
                    ey = arguments[0].y;
                    ez = arguments[0].z;
                    break;
                case 3:
                    ex = arguments[0];
                    ey = arguments[1];
                    ez = arguments[2];
                    break;
            }

            this.localRotation.setFromEulerAngles(ex, ey, ez);
            this.dirtyLocal = true;
        },

        /**
         * @function
         * @name pc.GraphNode#setLocalPosition
         * @description Sets the local space position of the specified graph node.
         * @param {Number} x x-coordinate of local-space position.
         * @param {Number} y y-coordinate of local-space position.
         * @param {Number} z z-coordinate of local-space position.
         * @example
         * this.entity.setLocalPosition(0, 10, 0);
         */
        /**
         * @function
         * @name pc.GraphNode#setLocalPosition^2
         * @description Sets the local space position of the specified graph node.
         * @param {pc.Vec3} pos position vector of graph node in local space.
         * @example
         * var pos = new pc.Vec3(0, 10, 0);
         * this.entity.setLocalPosition(pos)
         */
        setLocalPosition: function () {
            if (arguments.length === 1) {
                this.localPosition.copy(arguments[0]);
            } else {
                this.localPosition.set(arguments[0], arguments[1], arguments[2]);
            }
            this.dirtyLocal = true;
        },

        /**
         * @function
         * @name pc.GraphNode#setLocalRotation
         * @description Sets the local space rotation of the specified graph node.
         * @param {pc.Quat} q quaternion representing rotation of graph node in local space.
         * var q = pc.Quat();
         * this.entity.setLocalRotation(q);
         */
        /**
         * @function
         * @name pc.GraphNode#setLocalRotation^2
         * @description Sets the local space rotation of the specified graph node.
         * @param {Number} x X component of local space quaternion rotation.
         * @param {Number} y Y component of local space quaternion rotation.
         * @param {Number} z Z component of local space quaternion rotation.
         * @param {Number} w W component of local space quaternion rotation.
         * @example
         * // Set to the identity quaternion
         * this.entity.setLocalRotation(0, 0, 0, 1);
         */
        setLocalRotation: function (q) {
            if (arguments.length === 1) {
                this.localRotation.copy(arguments[0]);
            } else {
                this.localRotation.set(arguments[0], arguments[1], arguments[2], arguments[3]);
            }
            this.dirtyLocal = true;
        },

        /**
         * @function
         * @name pc.GraphNode#setLocalScale
         * @description Sets the local space scale factor of the specified graph node.
         * @param {Number} x x-coordinate of local-space scale.
         * @param {Number} y y-coordinate of local-space scale.
         * @param {Number} z z-coordinate of local-space scale.
         * @example
         * this.entity.setLocalScale(10, 10, 10);
         */
        /**
         * @function
         * @name pc.GraphNode#setLocalScale^2
         * @description Sets the local space scale factor of the specified graph node.
         * @param {pc.Vec3} scale xyz-scale of graph node in local space.
         * @example
         * var scale = new pc.Vec3(10, 10, 10);
         * this.entity.setLocalScale(scale);
         */
        setLocalScale: function () {
            if (arguments.length === 1) {
                this.localScale.copy(arguments[0]);
            } else {
                this.localScale.set(arguments[0], arguments[1], arguments[2]);
            }
            this.dirtyLocal = true;
        },

        /**
         * @private
         * @deprecated
         * @function
         * @name pc.GraphNode#setName
         * @description Sets the non-unique name for this graph node.
         * @param {String} name The name for the node.
         * @example
         * this.entity.setName("My Entity");
         */
        setName: function (name) {
            this.name = name;
        },

        /**
         * @function
         * @name pc.GraphNode#setPosition
         * @description Sets the world space position of the specified graph node.
         * @param {Number} x x-coordinate of world-space position.
         * @param {Number} y y-coordinate of world-space position.
         * @param {Number} z z-coordinate of world-space position.
         * @example
         * this.entity.setPosition(0, 10, 0);
         */
        /**
         * @function
         * @name pc.GraphNode#setPosition^2
         * @description Sets the world space position of the specified graph node.
         * @param {pc.Vec3} position world space position (xyz) of graph node.
         * @example
         * var position = new pc.Vec3(0, 10, 0);
         * this.entity.setPosition(position);
         */
        setPosition: function () {
            var position = new pc.Vec3();
            var invParentWtm = new pc.Mat4();

            return function () {
                if (arguments.length === 1) {
                    position.copy(arguments[0]);
                } else {
                    position.set(arguments[0], arguments[1], arguments[2]);
                }

                if (this._parent === null) {
                    this.localPosition.copy(position);
                } else {
                    invParentWtm.copy(this._parent.getWorldTransform()).invert();
                    invParentWtm.transformPoint(position, this.localPosition);
                }
                this.dirtyLocal = true;
            };
        }(),

        /**
         * @function
         * @name pc.GraphNode#setRotation
         * @description Sets the world space rotation of the specified graph node using
         * a quaternion.
         * @param {pc.Quat} rot World space rotation (xyz) of graph node.
         * @example
         * var q = new pc.Quat();
         * this.entity.setRotation(q);
         */
        /**
         * @function
         * @name pc.GraphNode#setRotation^2
         * @description Sets the world space rotation of the specified graph node using
         * the 4 components of a quaternion.
         * @param {Number} x X component of world space quaternion rotation.
         * @param {Number} y Y component of world space quaternion rotation.
         * @param {Number} z Z component of world space quaternion rotation.
         * @param {Number} w W component of world space quaternion rotation.
         * @example
         * this.entity.setRotation(0, 0, 0, 1);
         */
        setRotation: function () {
            var rotation = new pc.Quat();
            var invParentRot = new pc.Quat();

            return function () {
                if (arguments.length === 1) {
                    rotation.copy(arguments[0]);
                } else {
                    rotation.set(arguments[0], arguments[1], arguments[2], arguments[3]);
                }

                if (this._parent === null) {
                    this.localRotation.copy(rotation);
                } else {
                    var parentRot = this._parent.getRotation();
                    invParentRot.copy(parentRot).invert();
                    this.localRotation.copy(invParentRot).mul(rotation);
                }
                this.dirtyLocal = true;
            };
        }(),

        /**
         * @function
         * @name pc.GraphNode#setEulerAngles
         * @description Sets the world space orientation of the specified graph node
         * using Euler angles. Angles are specified in degress in XYZ order.
         * @param {Number} ex Rotation around world space X axis in degrees.
         * @param {Number} ey Rotation around world space Y axis in degrees.
         * @param {Number} ez Rotation around world space Z axis in degrees.
         * @example
         * this.entity.setEulerAngles(0, 90, 0);
         */
        /**
         * @function
         * @name pc.GraphNode#setEulerAngles^2
         * @description Sets the world space orientation of the specified graph node
         * using Euler angles. Angles are specified in degress in XYZ order.
         * @param {pc.Vec3} angles Euler angles in degrees (XYZ order).
         * @example
         * var angles = new pc.Vec3(0, 90, 0);
         * this.entity.setEulerAngles(angles);
         */
        setEulerAngles: function () {
            var invParentRot = new pc.Quat();

            return function () {
                var ex, ey, ez;
                switch (arguments.length) {
                    case 1:
                        ex = arguments[0].x;
                        ey = arguments[0].y;
                        ez = arguments[0].z;
                        break;
                    case 3:
                        ex = arguments[0];
                        ey = arguments[1];
                        ez = arguments[2];
                        break;
                }

                this.localRotation.setFromEulerAngles(ex, ey, ez);

                if (this._parent !== null) {
                    var parentRot = this._parent.getRotation();
                    invParentRot.copy(parentRot).invert();
                    this.localRotation.mul2(invParentRot, this.localRotation);
                }
                this.dirtyLocal = true;
            };
        }(),

        /**
         * @function
         * @name pc.GraphNode#addChild
         * @description Add a new child to the child list and update the parent value of the child node
         * @param {pc.GraphNode} node The new child to add
         * @example
         * var e = new pc.Entity(app);
         * this.entity.addChild(e);
         */
        addChild: function (node) {
            if (node._parent !== null)
                throw new Error("GraphNode is already parented");

            this._children.push(node);
            this._onInsertChild(node);
        },

        addChildAndSaveTransform: function(node) {
            var wPos = node.getPosition();
            var wRot = node.getRotation();

            var current = node._parent;
            if (current)
                current.removeChild(node);

            if (this.tmpMat4 === undefined) {
                this.tmpMat4 = new pc.Mat4();
                this.tmpQuat = new pc.Quat();
            }

            node.setPosition(this.tmpMat4.copy(this.worldTransform).invert().transformPoint(wPos));
            node.setRotation(this.tmpQuat.copy(this.getRotation()).invert().mul(wRot));

            this._children.push(node);

            this._onInsertChild(node);
        },

        /**
         * @function
         * @name pc.GraphNode#insertChild
         * @description Insert a new child to the child list at the specified index and update the parent value of the child node
         * @param {pc.GraphNode} node The new child to insert
         * @param {Number} index The index in the child list of the parent where the new node will be inserted
         * @example
         * var e = new pc.Entity(app);
         * this.entity.insertChild(e, 1);
         */
        insertChild: function (node, index) {
            if (node._parent !== null)
                throw new Error("GraphNode is already parented");

            this._children.splice(index, 0, node);
            this._onInsertChild(node);
        },

        _onInsertChild: function (node) {
            node._parent = this;

            // the child node should be enabled in the hierarchy only if itself is enabled and if
            // this parent is enabled
            var enabledInHierarchy = (node._enabled && this.enabled);
            if (node._enabledInHierarchy !== enabledInHierarchy) {
                node._enabledInHierarchy = enabledInHierarchy;

                // propagate the change to the children - necessary if we reparent a node
                // under a parent with a different enabled state (if we reparent a node that is
                // not active in the hierarchy under a parent who is active in the hierarchy then
                // we want our node to be activated)
                node._notifyHierarchyStateChanged(node, enabledInHierarchy);
            }

            // The child (plus subhierarchy) will need world transforms to be recalculated
            node.dirtyWorld = true;
            node._aabbVer++;
        },

        /**
         * @function
         * @name pc.GraphNode#removeChild
         * @description Remove the node from the child list and update the parent value of the child.
         * @param {pc.GraphNode} node The node to remove
         * @example
         * var child = this.entity.children[0];
         * this.entity.removeChild(child);
         */
        removeChild: function (child) {
            var i;
            var length = this._children.length;

            // Clear parent
            child._parent = null;

            // Remove from child list
            for(i = 0; i < length; ++i) {
                if(this._children[i] === child) {
                    this._children.splice(i, 1);
                    return;
                }
            }
        },

        /**
         * @private
         * @deprecated
         * @function
         * @name pc.GraphNode#addLabel
         * @description Add a string label to this graph node, labels can be used to group
         * and filter nodes. For example, the 'enemies' label could be applied to a group of NPCs
         * who are enemies.
         * @param {String} label The label to apply to this graph node.
         */
        addLabel: function (label) {
            this._labels[label] = true;
        },

        /**
         * @private
         * @deprecated
         * @function
         * @name pc.GraphNode#getLabels
         * @description Get an array of all labels applied to this graph node.
         * @returns {String[]} An array of all labels.
         */
        getLabels: function () {
            return Object.keys(this._labels);
        },

        /**
         * @private
         * @deprecated
         * @function
         * @name pc.GraphNode#hasLabel
         * @description Test if a label has been applied to this graph node.
         * @param {String} label The label to test for.
         * @returns {Boolean} True if the label has been added to this GraphNode.
         *
         */
        hasLabel: function (label) {
            return !!this._labels[label];
        },

        /**
         * @private
         * @deprecated
         * @function
         * @name pc.GraphNode#removeLabel
         * @description Remove label from this graph node.
         * @param {String} label The label to remove from this node.
         */
        removeLabel: function (label) {
            delete this._labels[label];
        },

        /**
         * @private
         * @deprecated
         * @function
         * @name pc.GraphNode#findByLabel
         * @description Find all graph nodes from the root and all descendants with the label.
         * @param {String} label The label to search for.
         * @param {pc.GraphNode[]} [results] An array to store the results in.
         * @returns {pc.GraphNode[]} The array passed in or a new array of results.
         */
        findByLabel: function (label, results) {
            var i, length = this._children.length;
            results = results || [];

            if(this.hasLabel(label)) {
                results.push(this);
            }

            for(i = 0; i < length; ++i) {
                results = this._children[i].findByLabel(label, results);
            }

            return results;
        },

        sync: function () {
            if (this.dirtyLocal) {
                this.localTransform.setTRS(this.localPosition, this.localRotation, this.localScale);

                this.dirtyLocal = false;
                this.dirtyWorld = true;
                this._aabbVer++;
            }

            if (this.dirtyWorld) {
                if (this._parent === null) {
                    this.worldTransform.copy(this.localTransform);
                } else {
                    this.worldTransform.mul2(this._parent.worldTransform, this.localTransform);
                }

                this.dirtyWorld = false;
                var child;

                for (var i = 0, len = this._children.length; i < len; i++) {
                    child = this._children[i];
                    child.dirtyWorld = true;
                    child._aabbVer++;

                }
            }
        },

        /**
         * @function
         * @name pc.GraphNode#syncHierarchy
         * @description Updates the world transformation matrices at this node and all of its descendants.
         */
        syncHierarchy: (function () {
            // cache this._children and the syncHierarchy method itself
            // for optimization purposes
            var F = function () {
                if (!this._enabled) {
                    return;
                }

                // sync this object
                this.sync();

                // sync the children
                var c = this._children;
                for(var i = 0, len = c.length;i < len;i++) {
                    F.call(c[i]);
                }
            };
           return F;
       })(),

        /**
         * @function
         * @name pc.GraphNode#lookAt
         * @description Reorients the graph node so that the negative z axis points towards the target.
         * @param {pc.Vec3} target The world space coordinate to 'look at'.
         * @param {pc.Vec3} [up] The up vector for the look at transform. If left unspecified,
         * this is set to the world space y axis.
         * @example
         * var position = ... // get position from somewhere
         * // Look at a position, use default 'up' of [0,1,0]
         * this.entity.lookAt(position);
         * // Use a custom up value
         * this.entity.lookAt(position, this.entity.up);
         * // Specify position as elements
         * this.entity.lookAt(0, 0, 0);
         */
        /**
         * @function
         * @name pc.GraphNode#lookAt^2
         * @description Reorients the graph node so that the negative z axis points towards the target.
         * @param {Number} tx X-component of the world space coordinate to 'look at'.
         * @param {Number} ty Y-component of the world space coordinate to 'look at'.
         * @param {Number} tz Z-component of the world space coordinate to 'look at'.
         * @param {Number} [ux] X-component of the up vector for the look at transform. If left unspecified,
         * this is set to the world space y axis.
         * @param {Number} [uy] Y-component of the up vector for the look at transform. If left unspecified,
         * this is set to the world space y axis.
         * @param {Number} [uz] Z-component of the up vector for the look at transform. If left unspecified,
         * this is set to the world space y axis.
         * @example
         * // Look at the world space origin, use default 'up' of [0,1,0]
         * this.entity.lookAt(0, 0, 0);
         * // Look at 10, 10, 10 with an inverted up value
         * this.entity.lookAt(10, 10, 10, 0, -1, 0);
         */
        lookAt: function () {
            var matrix = new pc.Mat4();
            var target = new pc.Vec3();
            var up = new pc.Vec3();
            var rotation = new pc.Quat();

            return function () {
                switch (arguments.length) {
                    case 1:
                        target.copy(arguments[0]);
                        up.copy(pc.Vec3.UP);
                        break;
                    case 2:
                        target.copy(arguments[0]);
                        up.copy(arguments[1]);
                        break;
                    case 3:
                        target.set(arguments[0], arguments[1], arguments[2]);
                        up.copy(pc.Vec3.UP);
                        break;
                    case 6:
                        target.set(arguments[0], arguments[1], arguments[2]);
                        up.set(arguments[3], arguments[4], arguments[5]);
                        break;
                }

                matrix.setLookAt(this.getPosition(), target, up);
                rotation.setFromMat4(matrix);
                this.setRotation(rotation);
            };
        }(),

        /**
         * @function
         * @name pc.GraphNode#translate
         * @description Translates the graph node in world space by the specified translation vector.
         * @param {Number} x x-component of the translation vector.
         * @param {Number} y y-component of the translation vector.
         * @param {Number} z z-component of the translation vector.
         * @example
         * this.entity.translate(10, 0, 0);
         */
        /**
         * @function
         * @name pc.GraphNode#translate^2
         * @description Translates the graph node in world space by the specified translation vector.
         * @param {pc.Vec3} translation The world space translation vector to apply.
         * @example
         * var t = new pc.Vec3(10, 0, 0);
         * this.entity.translate(t);
         */
        translate: function () {
            var translation = new pc.Vec3();

            return function () {
                switch (arguments.length) {
                    case 1:
                        translation.copy(arguments[0]);
                        break;
                    case 3:
                        translation.set(arguments[0], arguments[1], arguments[2]);
                        break;
                }

                translation.add(this.getPosition());
                this.setPosition(translation);
            };
        }(),

        /**
         * @function
         * @name pc.GraphNode#translateLocal
         * @description Translates the graph node in local space by the specified translation vector.
         * @param {Number} x x-component of the translation vector.
         * @param {Number} y y-component of the translation vector.
         * @param {Number} z z-component of the translation vector.
         * @example
         * this.entity.translateLocal(10, 0, 0);
         */
        /**
         * @function
         * @name pc.GraphNode#translateLocal^2
         * @description Translates the graph node in local space by the specified translation vector.
         * @param {pc.Vec3} translation The local space translation vector to apply.
         * @example
         * var t = new pc.Vec3(10, 0, 0);
         * this.entity.translateLocal(t);
         */
        translateLocal: function () {
            var translation = new pc.Vec3();

            return function () {
                switch (arguments.length) {
                    case 1:
                        translation.copy(arguments[0]);
                        break;
                    case 3:
                        translation.set(arguments[0], arguments[1], arguments[2]);
                        break;
                }

                this.localRotation.transformVector(translation, translation);
                this.localPosition.add(translation);
                this.dirtyLocal = true;
            };
        }(),

        /**
         * @function
         * @name pc.GraphNode#rotate
         * @description Rotates the graph node in world space by the specified Euler angles.
         * Eulers are specified in degrees in XYZ order.
         * @param {Number} ex Rotation around world space X axis in degrees.
         * @param {Number} ey Rotation around world space Y axis in degrees.
         * @param {Number} ez Rotation around world space Z axis in degrees.
         * @example
         * this.entity.rotate(0, 90, 0);
         */
        /**
         * @function
         * @name pc.GraphNode#rotate^2
         * @description Rotates the graph node in world space by the specified Euler angles.
         * Eulers are specified in degrees in XYZ order.
         * @param {pc.Vec3} rot World space rotation (xyz) of graph node.
         * @example
         * var r = new pc.Vec3(0, 90, 0);
         * this.entity.rotate(r);
         */
        rotate: function () {
            var quaternion = new pc.Quat();
            var invParentRot = new pc.Quat();

            return function () {
                var ex, ey, ez;
                switch (arguments.length) {
                    case 1:
                        ex = arguments[0].x;
                        ey = arguments[0].y;
                        ez = arguments[0].z;
                        break;
                    case 3:
                        ex = arguments[0];
                        ey = arguments[1];
                        ez = arguments[2];
                        break;
                }

                quaternion.setFromEulerAngles(ex, ey, ez);

                if (this._parent === null) {
                    this.localRotation.mul2(quaternion, this.localRotation);
                } else {
                    var rot = this.getRotation();
                    var parentRot = this._parent.getRotation();

                    invParentRot.copy(parentRot).invert();
                    quaternion.mul2(invParentRot, quaternion);
                    this.localRotation.mul2(quaternion, rot);
                }

                this.dirtyLocal = true;
            };
        }(),

        /**
         * @function
         * @name pc.GraphNode#rotateLocal
         * @description Rotates the graph node in local space by the specified Euler angles.
         * Eulers are specified in degrees in XYZ order.
         * @param {Number} ex Rotation around local space X axis in degrees.
         * @param {Number} ey Rotation around local space Y axis in degrees.
         * @param {Number} ez Rotation around local space Z axis in degrees.
         * @example
         * this.entity.rotateLocal(0, 90, 0);
         */
        /**
         * @function
         * @name pc.GraphNode#rotateLocal^2
         * @description Rotates the graph node in local space by the specified Euler angles.
         * Eulers are specified in degrees in XYZ order.
         * @param {pc.Vec3} rot Local space rotation (xyz) of graph node.
         * @example
         * var r = new pc.Vec3(0, 90, 0);
         * this.entity.rotateLocal(r);
         */
        rotateLocal: function () {
            var quaternion = new pc.Quat();

            return function () {
                var ex, ey, ez;
                switch (arguments.length) {
                    case 1:
                        ex = arguments[0].x;
                        ey = arguments[0].y;
                        ez = arguments[0].z;
                        break;
                    case 3:
                        ex = arguments[0];
                        ey = arguments[1];
                        ez = arguments[2];
                        break;
                }

                quaternion.setFromEulerAngles(ex, ey, ez);

                this.localRotation.mul(quaternion);
                this.dirtyLocal = true;
            };
        }(),
    });

    return {
        GraphNode: GraphNode
    };
}());<|MERGE_RESOLUTION|>--- conflicted
+++ resolved
@@ -24,10 +24,6 @@
 
         this.localTransform = new pc.Mat4();
         this.dirtyLocal = false;
-<<<<<<< HEAD
-=======
-        this._dirtyScale = true;
->>>>>>> 40c2d74d
         this._aabbVer = 0;
 
         this.worldTransform = new pc.Mat4();
