--- conflicted
+++ resolved
@@ -980,180 +980,6 @@
         // GPU update for visible objects requiring one
         this.gpuUpdate(this.processingMeshInstances);
     }
-<<<<<<< HEAD
-
-    renderPassPostprocessing(renderAction) {
-
-        const camera = renderAction.camera;
-        Debug.assert(renderAction.triggerPostprocess && camera.onPostprocessing);
-
-        // trigger postprocessing for camera
-        camera.onPostprocessing();
-    }
-
-    /**
-     * Render pass representing the layer composition's render actions in the specified range.
-     *
-     * @param {import('../composition/layer-composition.js').LayerComposition} comp - The layer
-     * composition to render.
-     * @ignore
-     */
-    renderPassRenderActions(comp, range) {
-
-        const renderActions = comp._renderActions;
-        for (let i = range.start; i <= range.end; i++) {
-            this.renderRenderAction(comp, renderActions[i], i === range.start);
-        }
-    }
-
-    /**
-     * @param {import('../composition/layer-composition.js').LayerComposition} comp - The layer
-     * composition.
-     * @param {import('../composition/render-action.js').RenderAction} renderAction - The render
-     * action.
-     * @param {boolean} firstRenderAction - True if this is the first render action in the render pass.
-     */
-    renderRenderAction(comp, renderAction, firstRenderAction) {
-
-        const clusteredLightingEnabled = this.scene.clusteredLightingEnabled;
-        const device = this.device;
-
-        // layer
-        const layerIndex = renderAction.layerIndex;
-        const layer = comp.layerList[layerIndex];
-        const transparent = comp.subLayerList[layerIndex];
-
-        const camera = renderAction.camera;
-        const cameraPass = comp.camerasMap.get(camera);
-
-        if (!renderAction.isLayerEnabled(comp)) {
-            return;
-        }
-
-        DebugGraphics.pushGpuMarker(this.device, camera ? camera.entity.name : 'noname');
-        DebugGraphics.pushGpuMarker(this.device, layer.name);
-
-        // #if _PROFILER
-        const drawTime = now();
-        // #endif
-
-        // Call prerender callback if there's one
-        if (!transparent && layer.onPreRenderOpaque) {
-            layer.onPreRenderOpaque(cameraPass);
-        } else if (transparent && layer.onPreRenderTransparent) {
-            layer.onPreRenderTransparent(cameraPass);
-        }
-
-        // Called for the first sublayer and for every camera
-        if (!(layer._preRenderCalledForCameras & (1 << cameraPass))) {
-            if (layer.onPreRender) {
-                layer.onPreRender(cameraPass);
-            }
-            layer._preRenderCalledForCameras |= 1 << cameraPass;
-        }
-
-        if (camera) {
-
-            this.setupViewport(camera.camera, renderAction.renderTarget);
-
-            // if this is not a first render action to the render target, or if the render target was not
-            // fully cleared on pass start, we need to execute clears here
-            if (!firstRenderAction || !camera.camera.fullSizeClearRect) {
-                this.clear(camera.camera, renderAction.clearColor, renderAction.clearDepth, renderAction.clearStencil);
-            }
-
-            // #if _PROFILER
-            const sortTime = now();
-            // #endif
-
-            layer.sortVisible(camera.camera, transparent);
-
-            // #if _PROFILER
-            this._sortTime += now() - sortTime;
-            // #endif
-
-            const culledInstances = layer.getCulledInstances(camera.camera);
-            const visible = transparent ? culledInstances.transparent : culledInstances.opaque;
-
-            // add debug mesh instances to visible list
-            this.scene.immediate.onPreRenderLayer(layer, visible, transparent);
-
-            // set up layer uniforms
-            if (layer.requiresLightCube) {
-                this.lightCube.update(this.scene.ambientLight, layer._lights);
-                this.constantLightCube.setValue(this.lightCube.colors);
-            }
-
-            // upload clustered lights uniforms
-            if (clusteredLightingEnabled && renderAction.lightClusters) {
-                renderAction.lightClusters.activate();
-
-                // debug rendering of clusters
-                if (!this.clustersDebugRendered && this.scene.lighting.debugLayer === layer.id) {
-                    this.clustersDebugRendered = true;
-                    WorldClustersDebug.render(renderAction.lightClusters, this.scene);
-                }
-            }
-
-            // Set the not very clever global variable which is only useful when there's just one camera
-            this.scene._activeCamera = camera.camera;
-
-            const viewCount = this.setCameraUniforms(camera.camera, renderAction.renderTarget);
-            if (device.supportsUniformBuffers) {
-                this.setupViewUniformBuffers(renderAction.viewBindGroups, this.viewUniformFormat, this.viewBindGroupFormat, viewCount);
-            }
-
-            // enable flip faces if either the camera has _flipFaces enabled or the render target
-            // has flipY enabled
-            const flipFaces = !!(camera.camera._flipFaces ^ renderAction?.renderTarget?.flipY);
-
-            // shader pass - use setting from camera if available, otherwise use layer setting
-            const shaderPass = camera.camera.shaderPassInfo?.index ?? layer.shaderPass;
-
-            const draws = this._forwardDrawCalls;
-            this.renderForward(camera.camera,
-                               visible,
-                               layer.splitLights,
-                               shaderPass,
-                               layer.cullingMask,
-                               layer.onDrawCall,
-                               layer,
-                               flipFaces);
-            layer._forwardDrawCalls += this._forwardDrawCalls - draws;
-
-            // Revert temp frame stuff
-            // TODO: this should not be here, as each rendering / clearing should explicitly set up what
-            // it requires (the properties are part of render pipeline on WebGPU anyways)
-            device.setBlendState(BlendState.NOBLEND);
-            device.setStencilState(null, null);
-            device.setAlphaToCoverage(false); // don't leak a2c state
-            device.setDepthBias(false);
-        }
-
-        // Call layer's postrender callback if there's one
-        if (!transparent && layer.onPostRenderOpaque) {
-            layer.onPostRenderOpaque(cameraPass);
-        } else if (transparent && layer.onPostRenderTransparent) {
-            layer.onPostRenderTransparent(cameraPass);
-        }
-        if (layer.onPostRender && !(layer._postRenderCalledForCameras & (1 << cameraPass))) {
-            layer._postRenderCounter &= ~(transparent ? 2 : 1);
-            if (layer._postRenderCounter === 0) {
-                layer.onPostRender(cameraPass);
-                layer._postRenderCalledForCameras |= 1 << cameraPass;
-                layer._postRenderCounter = layer._postRenderCounterMax;
-            }
-        }
-
-        DebugGraphics.popGpuMarker(this.device);
-        DebugGraphics.popGpuMarker(this.device);
-
-        // #if _PROFILER
-        layer._renderTime += now() - drawTime;
-        // #endif
-    }
-=======
->>>>>>> e340148e
 }
 
 export { ForwardRenderer };