import { now } from '../../core/time.js';
import { Debug, DebugHelper } from '../../core/debug.js';

import { Vec3 } from '../../core/math/vec3.js';

import { DebugGraphics } from '../../platform/graphics/debug-graphics.js';
import { RenderPass } from '../../platform/graphics/render-pass.js';

import {
    FOG_NONE, FOG_LINEAR,
    LIGHTTYPE_OMNI, LIGHTTYPE_SPOT, LIGHTTYPE_DIRECTIONAL,
    LIGHTSHAPE_PUNCTUAL,
    LAYERID_DEPTH
} from '../constants.js';

import { Renderer } from './renderer.js';
import { LightCamera } from './light-camera.js';
import { WorldClustersDebug } from '../lighting/world-clusters-debug.js';
import { BlendState } from '../../platform/graphics/blend-state.js';

const _drawCallList = {
    drawCalls: [],
    shaderInstances: [],
    isNewMaterial: [],
    lightMaskChanged: [],

    clear: function () {
        this.drawCalls.length = 0;
        this.shaderInstances.length = 0;
        this.isNewMaterial.length = 0;
        this.lightMaskChanged.length = 0;
    }
};

function vogelDiskPrecalculationSamples(numSamples) {
    const samples = [];
    for (let i = 0; i < numSamples; ++i) {
        const r = Math.sqrt(i + 0.5) / Math.sqrt(numSamples);
        samples.push(r);
    }
    return samples;
}

function vogelSpherePrecalculationSamples(numSamples) {
    const samples = [];
    for (let i = 0; i < numSamples; i++) {
        const weight = i / numSamples;
        const radius = Math.sqrt(1.0 - weight * weight);
        samples.push(radius);
    }
    return samples;
}

/**
 * The forward renderer renders {@link Scene}s.
 *
 * @ignore
 */
class ForwardRenderer extends Renderer {
    /**
     * Create a new ForwardRenderer instance.
     *
     * @param {import('../../platform/graphics/graphics-device.js').GraphicsDevice} graphicsDevice - The
     * graphics device used by the renderer.
     */
    constructor(graphicsDevice) {
        super(graphicsDevice);

        const device = this.device;

        this._forwardDrawCalls = 0;
        this._materialSwitches = 0;
        this._depthMapTime = 0;
        this._forwardTime = 0;
        this._sortTime = 0;

        // Uniforms
        const scope = device.scope;

        this.fogColorId = scope.resolve('fog_color');
        this.fogStartId = scope.resolve('fog_start');
        this.fogEndId = scope.resolve('fog_end');
        this.fogDensityId = scope.resolve('fog_density');

        this.ambientId = scope.resolve('light_globalAmbient');
        this.skyboxIntensityId = scope.resolve('skyboxIntensity');
        this.cubeMapRotationMatrixId = scope.resolve('cubeMapRotationMatrix');
        this.pcssDiskSamplesId = scope.resolve('pcssDiskSamples[0]');
        this.pcssSphereSamplesId = scope.resolve('pcssSphereSamples[0]');
        this.lightColorId = [];
        this.lightDir = [];
        this.lightDirId = [];
        this.lightShadowMapId = [];
        this.lightShadowMatrixId = [];
        this.lightShadowParamsId = [];
        this.lightShadowIntensity = [];
        this.lightRadiusId = [];
        this.lightPos = [];
        this.lightPosId = [];
        this.lightWidth = [];
        this.lightWidthId = [];
        this.lightHeight = [];
        this.lightHeightId = [];
        this.lightInAngleId = [];
        this.lightOutAngleId = [];
        this.lightCookieId = [];
        this.lightCookieIntId = [];
        this.lightCookieMatrixId = [];
        this.lightCookieOffsetId = [];
        this.lightShadowSearchAreaId = [];
        this.lightCameraParamsId = [];

        // shadow cascades
        this.shadowMatrixPaletteId = [];
        this.shadowCascadeDistancesId = [];
        this.shadowCascadeCountId = [];

        this.screenSizeId = scope.resolve('uScreenSize');
        this._screenSize = new Float32Array(4);

        this.fogColor = new Float32Array(3);
        this.ambientColor = new Float32Array(3);

        this.pcssDiskSamples = vogelDiskPrecalculationSamples(16);
        this.pcssSphereSamples = vogelSpherePrecalculationSamples(16);
    }

    destroy() {
        super.destroy();
    }

    // #if _PROFILER
    // Static properties used by the Profiler in the Editor's Launch Page
    static skipRenderCamera = null;

    static _skipRenderCounter = 0;

    static skipRenderAfter = 0;
    // #endif

    /**
     * @param {import('../scene.js').Scene} scene - The scene.
     */
    dispatchGlobalLights(scene) {
        this.ambientColor[0] = scene.ambientLight.r;
        this.ambientColor[1] = scene.ambientLight.g;
        this.ambientColor[2] = scene.ambientLight.b;
        if (scene.gammaCorrection) {
            for (let i = 0; i < 3; i++) {
                this.ambientColor[i] = Math.pow(this.ambientColor[i], 2.2);
            }
        }
        if (scene.physicalUnits) {
            for (let i = 0; i < 3; i++) {
                this.ambientColor[i] *= scene.ambientLuminance;
            }
        }
        this.ambientId.setValue(this.ambientColor);

        this.skyboxIntensityId.setValue(scene.physicalUnits ? scene.skyboxLuminance : scene.skyboxIntensity);
        this.cubeMapRotationMatrixId.setValue(scene._skyboxRotationMat3.data);
    }

    _resolveLight(scope, i) {
        const light = 'light' + i;
        this.lightColorId[i] = scope.resolve(light + '_color');
        this.lightDir[i] = new Float32Array(3);
        this.lightDirId[i] = scope.resolve(light + '_direction');
        this.lightShadowMapId[i] = scope.resolve(light + '_shadowMap');
        this.lightShadowMatrixId[i] = scope.resolve(light + '_shadowMatrix');
        this.lightShadowParamsId[i] = scope.resolve(light + '_shadowParams');
        this.lightShadowIntensity[i] = scope.resolve(light + '_shadowIntensity');
        this.lightShadowSearchAreaId[i] = scope.resolve(light + '_shadowSearchArea');
        this.lightRadiusId[i] = scope.resolve(light + '_radius');
        this.lightPos[i] = new Float32Array(3);
        this.lightPosId[i] = scope.resolve(light + '_position');
        this.lightWidth[i] = new Float32Array(3);
        this.lightWidthId[i] = scope.resolve(light + '_halfWidth');
        this.lightHeight[i] = new Float32Array(3);
        this.lightHeightId[i] = scope.resolve(light + '_halfHeight');
        this.lightInAngleId[i] = scope.resolve(light + '_innerConeAngle');
        this.lightOutAngleId[i] = scope.resolve(light + '_outerConeAngle');
        this.lightCookieId[i] = scope.resolve(light + '_cookie');
        this.lightCookieIntId[i] = scope.resolve(light + '_cookieIntensity');
        this.lightCookieMatrixId[i] = scope.resolve(light + '_cookieMatrix');
        this.lightCookieOffsetId[i] = scope.resolve(light + '_cookieOffset');
        this.lightCameraParamsId[i] = scope.resolve(light + '_cameraParams');

        // shadow cascades
        this.shadowMatrixPaletteId[i] = scope.resolve(light + '_shadowMatrixPalette[0]');
        this.shadowCascadeDistancesId[i] = scope.resolve(light + '_shadowCascadeDistances[0]');
        this.shadowCascadeCountId[i] = scope.resolve(light + '_shadowCascadeCount');
    }

    setLTCDirectionalLight(wtm, cnt, dir, campos, far) {
        this.lightPos[cnt][0] = campos.x - dir.x * far;
        this.lightPos[cnt][1] = campos.y - dir.y * far;
        this.lightPos[cnt][2] = campos.z - dir.z * far;
        this.lightPosId[cnt].setValue(this.lightPos[cnt]);

        const hWidth = wtm.transformVector(new Vec3(-0.5, 0, 0));
        this.lightWidth[cnt][0] = hWidth.x * far;
        this.lightWidth[cnt][1] = hWidth.y * far;
        this.lightWidth[cnt][2] = hWidth.z * far;
        this.lightWidthId[cnt].setValue(this.lightWidth[cnt]);

        const hHeight = wtm.transformVector(new Vec3(0, 0, 0.5));
        this.lightHeight[cnt][0] = hHeight.x * far;
        this.lightHeight[cnt][1] = hHeight.y * far;
        this.lightHeight[cnt][2] = hHeight.z * far;
        this.lightHeightId[cnt].setValue(this.lightHeight[cnt]);
    }

    dispatchDirectLights(dirs, scene, mask, camera) {
        let cnt = 0;

        const scope = this.device.scope;

        for (let i = 0; i < dirs.length; i++) {
            if (!(dirs[i].mask & mask)) continue;

            const directional = dirs[i];
            const wtm = directional._node.getWorldTransform();

            if (!this.lightColorId[cnt]) {
                this._resolveLight(scope, cnt);
            }

            this.lightColorId[cnt].setValue(scene.gammaCorrection ? directional._linearFinalColor : directional._finalColor);

            // Directional lights shine down the negative Y axis
            wtm.getY(directional._direction).mulScalar(-1);
            directional._direction.normalize();
            this.lightDir[cnt][0] = directional._direction.x;
            this.lightDir[cnt][1] = directional._direction.y;
            this.lightDir[cnt][2] = directional._direction.z;
            this.lightDirId[cnt].setValue(this.lightDir[cnt]);

            if (directional.shape !== LIGHTSHAPE_PUNCTUAL) {
                // non-punctual shape - NB directional area light specular is approximated by putting the area light at the far clip
                this.setLTCDirectionalLight(wtm, cnt, directional._direction, camera._node.getPosition(), camera.farClip);
            }

            if (directional.castShadows) {

                const lightRenderData = directional.getRenderData(camera, 0);
                const biases = directional._getUniformBiasValues(lightRenderData);

                this.lightShadowMapId[cnt].setValue(lightRenderData.shadowBuffer);
                this.lightShadowMatrixId[cnt].setValue(lightRenderData.shadowMatrix.data);

                this.shadowMatrixPaletteId[cnt].setValue(directional._shadowMatrixPalette);
                this.shadowCascadeDistancesId[cnt].setValue(directional._shadowCascadeDistances);
                this.shadowCascadeCountId[cnt].setValue(directional.numCascades);
                this.lightShadowIntensity[cnt].setValue(directional.shadowIntensity);

                const projectionCompensation = (50.0 / lightRenderData.projectionCompensation);
                const pixelsPerMeter = directional.penumbraSize / lightRenderData.shadowCamera.renderTarget.width;
                this.lightShadowSearchAreaId[cnt].setValue(pixelsPerMeter * projectionCompensation);

                const cameraParams = directional._shadowCameraParams;
                cameraParams.length = 4;
                cameraParams[0] = lightRenderData.depthRangeCompensation;
                cameraParams[1] = lightRenderData.shadowCamera._farClip;
                cameraParams[2] = lightRenderData.shadowCamera._nearClip;
                cameraParams[3] = 1;
                this.lightCameraParamsId[cnt].setValue(cameraParams);

                const params = directional._shadowRenderParams;
                params.length = 4;
                params[0] = directional._shadowResolution;  // Note: this needs to change for non-square shadow maps (2 cascades). Currently square is used
                params[1] = biases.normalBias;
                params[2] = biases.bias;
                params[3] = 0;
                this.lightShadowParamsId[cnt].setValue(params);
            }
            cnt++;
        }
        return cnt;
    }

    setLTCPositionalLight(wtm, cnt) {
        const hWidth = wtm.transformVector(new Vec3(-0.5, 0, 0));
        this.lightWidth[cnt][0] = hWidth.x;
        this.lightWidth[cnt][1] = hWidth.y;
        this.lightWidth[cnt][2] = hWidth.z;
        this.lightWidthId[cnt].setValue(this.lightWidth[cnt]);

        const hHeight = wtm.transformVector(new Vec3(0, 0, 0.5));
        this.lightHeight[cnt][0] = hHeight.x;
        this.lightHeight[cnt][1] = hHeight.y;
        this.lightHeight[cnt][2] = hHeight.z;
        this.lightHeightId[cnt].setValue(this.lightHeight[cnt]);
    }

    dispatchOmniLight(scene, scope, omni, cnt) {
        const wtm = omni._node.getWorldTransform();

        if (!this.lightColorId[cnt]) {
            this._resolveLight(scope, cnt);
        }

        this.lightRadiusId[cnt].setValue(omni.attenuationEnd);
        this.lightColorId[cnt].setValue(scene.gammaCorrection ? omni._linearFinalColor : omni._finalColor);
        wtm.getTranslation(omni._position);
        this.lightPos[cnt][0] = omni._position.x;
        this.lightPos[cnt][1] = omni._position.y;
        this.lightPos[cnt][2] = omni._position.z;
        this.lightPosId[cnt].setValue(this.lightPos[cnt]);

        if (omni.shape !== LIGHTSHAPE_PUNCTUAL) {
            // non-punctual shape
            this.setLTCPositionalLight(wtm, cnt);
        }

        if (omni.castShadows) {

            // shadow map
            const lightRenderData = omni.getRenderData(null, 0);
            this.lightShadowMapId[cnt].setValue(lightRenderData.shadowBuffer);

            const biases = omni._getUniformBiasValues(lightRenderData);
            const params = omni._shadowRenderParams;
            params.length = 4;
            params[0] = omni._shadowResolution;
            params[1] = biases.normalBias;
            params[2] = biases.bias;
            params[3] = 1.0 / omni.attenuationEnd;
            this.lightShadowParamsId[cnt].setValue(params);
            this.lightShadowIntensity[cnt].setValue(omni.shadowIntensity);

            const pixelsPerMeter = omni.penumbraSize / lightRenderData.shadowCamera.renderTarget.width;
            this.lightShadowSearchAreaId[cnt].setValue(pixelsPerMeter);
            const cameraParams = omni._shadowCameraParams;

            cameraParams.length = 4;
            cameraParams[0] = lightRenderData.depthRangeCompensation;
            cameraParams[1] = lightRenderData.shadowCamera._farClip;
            cameraParams[2] = lightRenderData.shadowCamera._nearClip;
            cameraParams[3] = 0;
            this.lightCameraParamsId[cnt].setValue(cameraParams);
        }
        if (omni._cookie) {
            this.lightCookieId[cnt].setValue(omni._cookie);
            this.lightShadowMatrixId[cnt].setValue(wtm.data);
            this.lightCookieIntId[cnt].setValue(omni.cookieIntensity);
        }
    }

    dispatchSpotLight(scene, scope, spot, cnt) {
        const wtm = spot._node.getWorldTransform();

        if (!this.lightColorId[cnt]) {
            this._resolveLight(scope, cnt);
        }

        this.lightInAngleId[cnt].setValue(spot._innerConeAngleCos);
        this.lightOutAngleId[cnt].setValue(spot._outerConeAngleCos);
        this.lightRadiusId[cnt].setValue(spot.attenuationEnd);
        this.lightColorId[cnt].setValue(scene.gammaCorrection ? spot._linearFinalColor : spot._finalColor);
        wtm.getTranslation(spot._position);
        this.lightPos[cnt][0] = spot._position.x;
        this.lightPos[cnt][1] = spot._position.y;
        this.lightPos[cnt][2] = spot._position.z;
        this.lightPosId[cnt].setValue(this.lightPos[cnt]);

        if (spot.shape !== LIGHTSHAPE_PUNCTUAL) {
            // non-punctual shape
            this.setLTCPositionalLight(wtm, cnt);
        }

        // Spots shine down the negative Y axis
        wtm.getY(spot._direction).mulScalar(-1);
        spot._direction.normalize();
        this.lightDir[cnt][0] = spot._direction.x;
        this.lightDir[cnt][1] = spot._direction.y;
        this.lightDir[cnt][2] = spot._direction.z;
        this.lightDirId[cnt].setValue(this.lightDir[cnt]);

        if (spot.castShadows) {

            // shadow map
            const lightRenderData = spot.getRenderData(null, 0);
            this.lightShadowMapId[cnt].setValue(lightRenderData.shadowBuffer);

            this.lightShadowMatrixId[cnt].setValue(lightRenderData.shadowMatrix.data);

            const biases = spot._getUniformBiasValues(lightRenderData);
            const params = spot._shadowRenderParams;
            params.length = 4;
            params[0] = spot._shadowResolution;
            params[1] = biases.normalBias;
            params[2] = biases.bias;
            params[3] = 1.0 / spot.attenuationEnd;
            this.lightShadowParamsId[cnt].setValue(params);
            this.lightShadowIntensity[cnt].setValue(spot.shadowIntensity);

            const pixelsPerMeter = spot.penumbraSize / lightRenderData.shadowCamera.renderTarget.width;
            const fov = lightRenderData.shadowCamera._fov * Math.PI / 180.0;
            const fovRatio = 1.0 / Math.tan(fov / 2.0);
            this.lightShadowSearchAreaId[cnt].setValue(pixelsPerMeter * fovRatio);

            const cameraParams = spot._shadowCameraParams;
            cameraParams.length = 4;
            cameraParams[0] = lightRenderData.depthRangeCompensation;
            cameraParams[1] = lightRenderData.shadowCamera._farClip;
            cameraParams[2] = lightRenderData.shadowCamera._nearClip;
            cameraParams[3] = 0;
            this.lightCameraParamsId[cnt].setValue(cameraParams);
        }

        if (spot._cookie) {

            // if shadow is not rendered, we need to evaluate light projection matrix
            if (!spot.castShadows) {
                const cookieMatrix = LightCamera.evalSpotCookieMatrix(spot);
                this.lightShadowMatrixId[cnt].setValue(cookieMatrix.data);
            }

            this.lightCookieId[cnt].setValue(spot._cookie);
            this.lightCookieIntId[cnt].setValue(spot.cookieIntensity);
            if (spot._cookieTransform) {
                spot._cookieTransformUniform[0] = spot._cookieTransform.x;
                spot._cookieTransformUniform[1] = spot._cookieTransform.y;
                spot._cookieTransformUniform[2] = spot._cookieTransform.z;
                spot._cookieTransformUniform[3] = spot._cookieTransform.w;
                this.lightCookieMatrixId[cnt].setValue(spot._cookieTransformUniform);
                spot._cookieOffsetUniform[0] = spot._cookieOffset.x;
                spot._cookieOffsetUniform[1] = spot._cookieOffset.y;
                this.lightCookieOffsetId[cnt].setValue(spot._cookieOffsetUniform);
            }
        }
    }

    dispatchLocalLights(sortedLights, scene, mask, usedDirLights) {

        let cnt = usedDirLights;
        const scope = this.device.scope;

        const omnis = sortedLights[LIGHTTYPE_OMNI];
        const numOmnis = omnis.length;
        for (let i = 0; i < numOmnis; i++) {
            const omni = omnis[i];
            if (!(omni.mask & mask)) continue;
            this.dispatchOmniLight(scene, scope, omni, cnt);
            cnt++;
        }

        const spts = sortedLights[LIGHTTYPE_SPOT];
        const numSpts = spts.length;
        for (let i = 0; i < numSpts; i++) {
            const spot = spts[i];
            if (!(spot.mask & mask)) continue;
            this.dispatchSpotLight(scene, scope, spot, cnt);
            cnt++;
        }
    }

    // execute first pass over draw calls, in order to update materials / shaders
<<<<<<< HEAD
    renderForwardPrepareMaterials(camera, drawCalls, drawCallsCount, sortedLights, cullingMask, layer, pass) {
=======
    renderForwardPrepareMaterials(camera, drawCalls, sortedLights, layer, pass) {
>>>>>>> e0efdf90

        const addCall = (drawCall, shaderInstance, isNewMaterial, lightMaskChanged) => {
            _drawCallList.drawCalls.push(drawCall);
            _drawCallList.shaderInstances.push(shaderInstance);
            _drawCallList.isNewMaterial.push(isNewMaterial);
            _drawCallList.lightMaskChanged.push(lightMaskChanged);
        };

        // start with empty arrays
        _drawCallList.clear();

        const device = this.device;
        const scene = this.scene;
        const clusteredLightingEnabled = scene.clusteredLightingEnabled;
        const lightHash = layer?.getLightHash(clusteredLightingEnabled) ?? 0;
        let prevMaterial = null, prevObjDefs, prevLightMask;

        const drawCallsCount = drawCalls.length;
        for (let i = 0; i < drawCallsCount; i++) {

            /** @type {import('../mesh-instance.js').MeshInstance} */
            const drawCall = drawCalls[i];
            // magnopus patched.  ensure empty drawcalls are skipped
            if (!drawCall.mesh) continue;

            // apply visibility override
            if (cullingMask && drawCall.mask && !(cullingMask & drawCall.mask))
                continue;

            // apply visibility override
            if (cullingMask && drawCall.mask && !(cullingMask & drawCall.mask))
                continue;

<<<<<<< HEAD
            if (drawCall.command) {

                addCall(drawCall, null, false, false);

            } else {

                // #if _PROFILER
                if (camera === ForwardRenderer.skipRenderCamera) {
                    if (ForwardRenderer._skipRenderCounter >= ForwardRenderer.skipRenderAfter)
                        continue;
                    ForwardRenderer._skipRenderCounter++;
                }
                if (layer) {
                    if (layer._skipRenderCounter >= layer.skipRenderAfter)
                        continue;
                    layer._skipRenderCounter++;
                }
                // #endif
=======
            // #if _PROFILER
            if (camera === ForwardRenderer.skipRenderCamera) {
                if (ForwardRenderer._skipRenderCounter >= ForwardRenderer.skipRenderAfter)
                    continue;
                ForwardRenderer._skipRenderCounter++;
            }
            if (layer) {
                if (layer._skipRenderCounter >= layer.skipRenderAfter)
                    continue;
                layer._skipRenderCounter++;
            }
            // #endif
>>>>>>> e0efdf90

            drawCall.ensureMaterial(device);
            const material = drawCall.material;

            const objDefs = drawCall._shaderDefs;
            const lightMask = drawCall.mask;

            if (material && material === prevMaterial && objDefs !== prevObjDefs) {
                prevMaterial = null; // force change shader if the object uses a different variant of the same material
            }

            if (material !== prevMaterial) {
                this._materialSwitches++;
                material._scene = scene;

                if (material.dirty) {
                    material.updateUniforms(device, scene);
                    material.dirty = false;
                }
            }

<<<<<<< HEAD
                // marker to allow us to see the source node for shader alloc
                DebugGraphics.pushGpuMarker(device, `Node: ${drawCall.node.name}`);

                const shaderInstance = drawCall.getShaderInstance(pass, lightHash, scene, this.viewUniformFormat, this.viewBindGroupFormat, sortedLights);

                DebugGraphics.popGpuMarker(device);

                addCall(drawCall, shaderInstance, material !== prevMaterial, !prevMaterial || lightMask !== prevLightMask);
=======
            // marker to allow us to see the source node for shader alloc
            DebugGraphics.pushGpuMarker(device, `Node: ${drawCall.node.name}`);

            const shaderInstance = drawCall.getShaderInstance(pass, lightHash, scene, this.viewUniformFormat, this.viewBindGroupFormat, sortedLights);

            DebugGraphics.popGpuMarker(device);

            addCall(drawCall, shaderInstance, material !== prevMaterial, !prevMaterial || lightMask !== prevLightMask);
>>>>>>> e0efdf90

            prevMaterial = material;
            prevObjDefs = objDefs;
            prevLightMask = lightMask;
        }

        // process the batch of shaders created here
        device.endShaderBatch?.();

        return _drawCallList;
    }

    renderForwardInternal(camera, preparedCalls, sortedLights, pass, drawCallback, flipFaces) {
        const device = this.device;
        const scene = this.scene;
        const passFlag = 1 << pass;
        const flipFactor = flipFaces ? -1 : 1;
        const clusteredLightingEnabled = this.scene.clusteredLightingEnabled;

        // Render the scene
        let skipMaterial = false;
        const preparedCallsCount = preparedCalls.drawCalls.length;
        for (let i = 0; i < preparedCallsCount; i++) {

            const drawCall = preparedCalls.drawCalls[i];

            // We have a mesh instance
            const newMaterial = preparedCalls.isNewMaterial[i];
            const lightMaskChanged = preparedCalls.lightMaskChanged[i];
            const shaderInstance = preparedCalls.shaderInstances[i];
            const material = drawCall.material;
            const objDefs = drawCall._shaderDefs;
            const lightMask = drawCall.mask;

            if (newMaterial) {

<<<<<<< HEAD
            } else {

                // We have a mesh instance
                const newMaterial = preparedCalls.isNewMaterial[i];
                const lightMaskChanged = preparedCalls.lightMaskChanged[i];
                const shaderInstance = preparedCalls.shaderInstances[i];
                const material = drawCall.material;
                const objDefs = drawCall._shaderDefs;
                const lightMask = drawCall.mask;

                if (newMaterial) {

                    const shader = shaderInstance.shader;
                    if (!shader.failed && !device.setShader(shader)) {
                        Debug.error(`Error compiling shader [${shader.label}] for material=${material.name} pass=${pass} objDefs=${objDefs}`, material);
                    }
=======
                const shader = shaderInstance.shader;
                if (!shader.failed && !device.setShader(shader)) {
                    Debug.error(`Error compiling shader [${shader.label}] for material=${material.name} pass=${pass} objDefs=${objDefs}`, material);
                }
>>>>>>> e0efdf90

                // skip rendering with the material if shader failed
                skipMaterial = shader.failed;
                if (skipMaterial)
                    break;

                DebugGraphics.pushGpuMarker(device, `Material: ${material.name}`);

                // Uniforms I: material
                material.setParameters(device);

                if (lightMaskChanged) {
                    const usedDirLights = this.dispatchDirectLights(sortedLights[LIGHTTYPE_DIRECTIONAL], scene, lightMask, camera);

                    if (!clusteredLightingEnabled) {
                        this.dispatchLocalLights(sortedLights, scene, lightMask, usedDirLights);
                    }
                }

                this.alphaTestId.setValue(material.alphaTest);

                device.setBlendState(material.blendState);
                device.setDepthState(material.depthState);

                device.setAlphaToCoverage(material.alphaToCoverage);

                if (material.depthBias || material.slopeDepthBias) {
                    device.setDepthBias(true);
                    device.setDepthBiasValues(material.depthBias, material.slopeDepthBias);
                } else {
                    device.setDepthBias(false);
                }

                DebugGraphics.popGpuMarker(device);
            }

            DebugGraphics.pushGpuMarker(device, `Node: ${drawCall.node.name}`);

            this.setupCullMode(camera._cullFaces, flipFactor, drawCall);

            const stencilFront = drawCall.stencilFront ?? material.stencilFront;
            const stencilBack = drawCall.stencilBack ?? material.stencilBack;
            device.setStencilState(stencilFront, stencilBack);

            const mesh = drawCall.mesh;

            // Uniforms II: meshInstance overrides
            drawCall.setParameters(device, passFlag);

<<<<<<< HEAD
                this.setupMeshUniformBuffers(shaderInstance, drawCall);
=======
            this.setVertexBuffers(device, mesh);
            this.setMorphing(device, drawCall.morphInstance);
            this.setSkinning(device, drawCall);
>>>>>>> e0efdf90

            this.setupMeshUniformBuffers(shaderInstance, drawCall);

            const style = drawCall.renderStyle;
            device.setIndexBuffer(mesh.indexBuffer[style]);

            drawCallback?.(drawCall, i);

            if (camera.xr && camera.xr.session && camera.xr.views.length) {
                const views = camera.xr.views;

                for (let v = 0; v < views.length; v++) {
                    const view = views[v];

                    device.setViewport(view.viewport.x, view.viewport.y, view.viewport.z, view.viewport.w);

                    this.projId.setValue(view.projMat.data);
                    this.projSkyboxId.setValue(view.projMat.data);
                    this.viewId.setValue(view.viewOffMat.data);
                    this.viewInvId.setValue(view.viewInvOffMat.data);
                    this.viewId3.setValue(view.viewMat3.data);
                    this.viewProjId.setValue(view.projViewOffMat.data);
                    this.viewPosId.setValue(view.position);

                    if (v === 0) {
                        this.drawInstance(device, drawCall, mesh, style, true);
                    } else {
                        this.drawInstance2(device, drawCall, mesh, style);
                    }

                    this._forwardDrawCalls++;
                }
            } else {
                this.drawInstance(device, drawCall, mesh, style, true);
                this._forwardDrawCalls++;
            }

            // Unset meshInstance overrides back to material values if next draw call will use the same material
            if (i < preparedCallsCount - 1 && !preparedCalls.isNewMaterial[i + 1]) {
                material.setParameters(device, drawCall.parameters);
            }

            DebugGraphics.popGpuMarker(device);
        }
    }

<<<<<<< HEAD
    renderForward(camera, allDrawCalls, allDrawCallsCount, sortedLights, pass, cullingMask, drawCallback, layer, flipFaces) {
=======
    renderForward(camera, allDrawCalls, sortedLights, pass, drawCallback, layer, flipFaces) {
>>>>>>> e0efdf90

        // #if _PROFILER
        const forwardStartTime = now();
        // #endif

        // run first pass over draw calls and handle material / shader updates
<<<<<<< HEAD
        const preparedCalls = this.renderForwardPrepareMaterials(camera, allDrawCalls, allDrawCallsCount, sortedLights, cullingMask, layer, pass);
=======
        const preparedCalls = this.renderForwardPrepareMaterials(camera, allDrawCalls, sortedLights, layer, pass);
>>>>>>> e0efdf90

        // render mesh instances
        this.renderForwardInternal(camera, preparedCalls, sortedLights, pass, drawCallback, flipFaces);

        _drawCallList.clear();

        // #if _PROFILER
        this._forwardTime += now() - forwardStartTime;
        // #endif
    }

    setSceneConstants() {
        const scene = this.scene;

        // Set up ambient/exposure
        this.dispatchGlobalLights(scene);

        // Set up the fog
        if (scene.fog !== FOG_NONE) {
            this.fogColor[0] = scene.fogColor.r;
            this.fogColor[1] = scene.fogColor.g;
            this.fogColor[2] = scene.fogColor.b;
            if (scene.gammaCorrection) {
                for (let i = 0; i < 3; i++) {
                    this.fogColor[i] = Math.pow(this.fogColor[i], 2.2);
                }
            }
            this.fogColorId.setValue(this.fogColor);
            if (scene.fog === FOG_LINEAR) {
                this.fogStartId.setValue(scene.fogStart);
                this.fogEndId.setValue(scene.fogEnd);
            } else {
                this.fogDensityId.setValue(scene.fogDensity);
            }
        }

        // Set up screen size // should be RT size?
        const device = this.device;
        this._screenSize[0] = device.width;
        this._screenSize[1] = device.height;
        this._screenSize[2] = 1 / device.width;
        this._screenSize[3] = 1 / device.height;
        this.screenSizeId.setValue(this._screenSize);

        this.pcssDiskSamplesId.setValue(this.pcssDiskSamples);
        this.pcssSphereSamplesId.setValue(this.pcssSphereSamples);
    }

    /**
     * Builds a frame graph for the rendering of the whole frame.
     *
     * @param {import('../frame-graph.js').FrameGraph} frameGraph - The frame-graph that is built.
     * @param {import('../composition/layer-composition.js').LayerComposition} layerComposition - The
     * layer composition used to build the frame graph.
     * @ignore
     */
    buildFrameGraph(frameGraph, layerComposition) {

        const clusteredLightingEnabled = this.scene.clusteredLightingEnabled;
        const webgl1 = this.device.isWebGL1;
        frameGraph.reset();

        this.update(layerComposition);

        // clustered lighting render passes
        if (clusteredLightingEnabled) {

            // render cookies for all local visible lights
            if (this.scene.lighting.cookiesEnabled) {
                const cookiesRenderPass = this.cookiesRenderPass;
                cookiesRenderPass.update(this.lights);
                frameGraph.addRenderPass(cookiesRenderPass);
            }

            // local shadows - these are shared by all cameras (not entirely correctly)
            {
                const renderPass = new RenderPass(this.device);
                DebugHelper.setName(renderPass, 'ClusteredLocalShadows');
                renderPass.requiresCubemaps = false;
                frameGraph.addRenderPass(renderPass);

                // render shadows only when needed
                if (this.scene.lighting.shadowsEnabled) {
                    this._shadowRendererLocal.prepareClusteredRenderPass(renderPass, this.localLights);
                }

                // update clusters all the time
                renderPass._after = () => {
                    this.updateClusters(layerComposition);
                };
            }

        } else {

            // non-clustered local shadows - these are shared by all cameras (not entirely correctly)
            this._shadowRendererLocal.buildNonClusteredRenderPasses(frameGraph, this.localLights);
        }

        // main passes
        let startIndex = 0;
        let newStart = true;
        let renderTarget = null;
        const renderActions = layerComposition._renderActions;

        for (let i = startIndex; i < renderActions.length; i++) {

            const renderAction = renderActions[i];
            const layer = layerComposition.layerList[renderAction.layerIndex];
            const camera = renderAction.camera;

            // on webgl1, depth pass renders ahead of the main camera instead of the middle of the frame
            const depthPass = camera.camera.renderPassDepthGrab;
            if (depthPass && webgl1 && renderAction.firstCameraUse) {

                depthPass.update(this.scene);
                frameGraph.addRenderPass(depthPass);
            }

            // skip disabled layers
            if (!renderAction.isLayerEnabled(layerComposition)) {
                continue;
            }

            const isDepthLayer = layer.id === LAYERID_DEPTH;

            // skip depth layer on webgl1 if color grab pass is not enabled, as depth pass renders ahead of the main camera
            if (webgl1 && isDepthLayer && !camera.renderSceneColorMap)
                continue;

            const isGrabPass = isDepthLayer && (camera.renderSceneColorMap || camera.renderSceneDepthMap);

            // directional shadows get re-rendered for each camera
            if (renderAction.hasDirectionalShadowLights && camera) {
                this._shadowRendererDirectional.buildFrameGraph(frameGraph, renderAction.directionalLights, camera);
            }

            // start of block of render actions rendering to the same render target
            if (newStart) {
                newStart = false;
                startIndex = i;
                renderTarget = renderAction.renderTarget;
            }

            // find the next enabled render action
            let nextIndex = i + 1;
            while (renderActions[nextIndex] && !renderActions[nextIndex].isLayerEnabled(layerComposition)) {
                nextIndex++;
            }

            // info about the next render action
            const nextRenderAction = renderActions[nextIndex];
            const isNextLayerDepth = nextRenderAction ? layerComposition.layerList[nextRenderAction.layerIndex].id === LAYERID_DEPTH : false;
            const isNextLayerGrabPass = isNextLayerDepth && (camera.renderSceneColorMap || camera.renderSceneDepthMap) && !webgl1;

            // end of the block using the same render target
            if (!nextRenderAction || nextRenderAction.renderTarget !== renderTarget ||
                nextRenderAction.hasDirectionalShadowLights || isNextLayerGrabPass || isGrabPass) {

                // render the render actions in the range
                const isDepthOnly = isDepthLayer && startIndex === i;
                if (!isDepthOnly) {
                    this.addMainRenderPass(frameGraph, layerComposition, renderTarget, startIndex, i);
                }

                // depth layer triggers grab passes if enabled
                if (isDepthLayer) {

                    if (camera.renderSceneColorMap) {
                        frameGraph.addRenderPass(camera.camera.renderPassColorGrab);
                    }

                    if (camera.renderSceneDepthMap && !webgl1) {
                        frameGraph.addRenderPass(camera.camera.renderPassDepthGrab);
                    }
                }

                // postprocessing
                if (renderAction.triggerPostprocess && camera?.onPostprocessing) {
                    const renderPass = new RenderPass(this.device, () => {
                        this.renderPassPostprocessing(renderAction);
                    });
                    renderPass.requiresCubemaps = false;
                    DebugHelper.setName(renderPass, `Postprocess`);
                    frameGraph.addRenderPass(renderPass);
                }

                newStart = true;
            }
        }
    }

    /**
     * @param {import('../frame-graph.js').FrameGraph} frameGraph - The frame graph.
     * @param {import('../composition/layer-composition.js').LayerComposition} layerComposition - The
     * layer composition.
     */
    addMainRenderPass(frameGraph, layerComposition, renderTarget, startIndex, endIndex) {

        // render the render actions in the range
        const range = { start: startIndex, end: endIndex };
        const renderPass = new RenderPass(this.device, () => {
            this.renderPassRenderActions(layerComposition, range);
        });

        const renderActions = layerComposition._renderActions;
        const startRenderAction = renderActions[startIndex];
        const endRenderAction = renderActions[endIndex];
        const camera = startRenderAction.camera;

        if (camera) {

            // callback on the camera component before rendering with this camera for the first time
            if (startRenderAction.firstCameraUse && camera.onPreRender) {
                renderPass._before = () => {
                    camera.onPreRender();
                };
            }

            // callback on the camera component when we're done rendering with this camera
            if (endRenderAction.lastCameraUse && camera.onPostRender) {
                renderPass._after = () => {
                    camera.onPostRender();
                };
            }
        }

        renderPass.init(renderTarget);
        renderPass.fullSizeClearRect = camera.camera.fullSizeClearRect;

        // if camera rendering covers the full viewport
        if (renderPass.fullSizeClearRect) {

            if (startRenderAction.clearColor) {
                renderPass.setClearColor(camera.camera.clearColor);
            }
            if (startRenderAction.clearDepth) {
                renderPass.setClearDepth(camera.camera.clearDepth);
            }
            if (startRenderAction.clearStencil) {
                renderPass.setClearStencil(camera.camera.clearStencil);
            }
        }

        DebugHelper.setName(renderPass, `RenderAction ${startIndex}-${endIndex} ` +
                            `Cam: ${camera ? camera.entity.name : '-'}`);
        frameGraph.addRenderPass(renderPass);
    }

    /**
     * @param {import('../composition/layer-composition.js').LayerComposition} comp - The layer
     * composition.
     */
    update(comp) {

        this.frameUpdate();
        this.shadowRenderer.frameUpdate();

        const clusteredLightingEnabled = this.scene.clusteredLightingEnabled;

        // update the skybox, since this might change _meshInstances
        this.scene._updateSky(this.device);

        // update layer composition
        this.updateLayerComposition(comp, clusteredLightingEnabled);

        this.collectLights(comp);

        // Single per-frame calculations
        this.beginFrame(comp);
        this.setSceneConstants();

        // visibility culling of lights, meshInstances, shadows casters
        // after this the scene culling is done and script callbacks can be called to report which objects are visible
        this.cullComposition(comp);

        // GPU update for all visible objects
        this.gpuUpdate(this.processingMeshInstances);
    }

    renderPassPostprocessing(renderAction) {

        const camera = renderAction.camera;
        Debug.assert(renderAction.triggerPostprocess && camera.onPostprocessing);

        // trigger postprocessing for camera
        camera.onPostprocessing();
    }

    /**
     * Render pass representing the layer composition's render actions in the specified range.
     *
     * @param {import('../composition/layer-composition.js').LayerComposition} comp - The layer
     * composition to render.
     * @ignore
     */
    renderPassRenderActions(comp, range) {

        const renderActions = comp._renderActions;
        for (let i = range.start; i <= range.end; i++) {
            this.renderRenderAction(comp, renderActions[i], i === range.start);
        }
    }

    /**
     * @param {import('../composition/layer-composition.js').LayerComposition} comp - The layer
     * composition.
     * @param {import('../composition/render-action.js').RenderAction} renderAction - The render
     * action.
     * @param {boolean} firstRenderAction - True if this is the first render action in the render pass.
     */
    renderRenderAction(comp, renderAction, firstRenderAction) {

        const clusteredLightingEnabled = this.scene.clusteredLightingEnabled;
        const device = this.device;

        // layer
        const layerIndex = renderAction.layerIndex;
        const layer = comp.layerList[layerIndex];
        const transparent = comp.subLayerList[layerIndex];

        const camera = renderAction.camera;
        const cameraPass = comp.camerasMap.get(camera);

        if (!renderAction.isLayerEnabled(comp)) {
            return;
        }

        DebugGraphics.pushGpuMarker(this.device, camera ? camera.entity.name : 'noname');
        DebugGraphics.pushGpuMarker(this.device, layer.name);

        // #if _PROFILER
        const drawTime = now();
        // #endif

        // Call prerender callback if there's one
        if (!transparent && layer.onPreRenderOpaque) {
            layer.onPreRenderOpaque(cameraPass);
        } else if (transparent && layer.onPreRenderTransparent) {
            layer.onPreRenderTransparent(cameraPass);
        }

        // Called for the first sublayer and for every camera
        if (!(layer._preRenderCalledForCameras & (1 << cameraPass))) {
            if (layer.onPreRender) {
                layer.onPreRender(cameraPass);
            }
            layer._preRenderCalledForCameras |= 1 << cameraPass;
        }

        if (camera) {

            this.setupViewport(camera.camera, renderAction.renderTarget);

            // if this is not a first render action to the render target, or if the render target was not
            // fully cleared on pass start, we need to execute clears here
            if (!firstRenderAction || !camera.camera.fullSizeClearRect) {
                this.clear(camera.camera, renderAction.clearColor, renderAction.clearDepth, renderAction.clearStencil);
            }

            // #if _PROFILER
            const sortTime = now();
            // #endif

            layer.sortVisible(camera.camera, transparent);

            // #if _PROFILER
            this._sortTime += now() - sortTime;
            // #endif

            const culledInstances = layer.getCulledInstances(camera.camera);
            const visible = transparent ? culledInstances.transparent : culledInstances.opaque;

            // add debug mesh instances to visible list
            this.scene.immediate.onPreRenderLayer(layer, visible, transparent);

            // set up layer uniforms
            if (layer.requiresLightCube) {
                this.lightCube.update(this.scene.ambientLight, layer._lights);
                this.constantLightCube.setValue(this.lightCube.colors);
            }

            // upload clustered lights uniforms
            if (clusteredLightingEnabled && renderAction.lightClusters) {
                renderAction.lightClusters.activate();

                // debug rendering of clusters
                if (!this.clustersDebugRendered && this.scene.lighting.debugLayer === layer.id) {
                    this.clustersDebugRendered = true;
                    WorldClustersDebug.render(renderAction.lightClusters, this.scene);
                }
            }

            // Set the not very clever global variable which is only useful when there's just one camera
            this.scene._activeCamera = camera.camera;

            const viewCount = this.setCameraUniforms(camera.camera, renderAction.renderTarget);
            if (device.supportsUniformBuffers) {
                this.setupViewUniformBuffers(renderAction.viewBindGroups, this.viewUniformFormat, this.viewBindGroupFormat, viewCount);
            }

            // enable flip faces if either the camera has _flipFaces enabled or the render target
            // has flipY enabled
            const flipFaces = !!(camera.camera._flipFaces ^ renderAction?.renderTarget?.flipY);

            // shader pass - use setting from camera if available, otherwise use layer setting
            const shaderPass = camera.camera.shaderPassInfo?.index ?? layer.shaderPass;

            const draws = this._forwardDrawCalls;
            this.renderForward(camera.camera,
                               visible,
                               layer.splitLights,
                               shaderPass,
                               layer.cullingMask,
                               layer.onDrawCall,
                               layer,
                               flipFaces);
            layer._forwardDrawCalls += this._forwardDrawCalls - draws;

            // Revert temp frame stuff
            // TODO: this should not be here, as each rendering / clearing should explicitly set up what
            // it requires (the properties are part of render pipeline on WebGPU anyways)
            device.setBlendState(BlendState.NOBLEND);
            device.setStencilState(null, null);
            device.setAlphaToCoverage(false); // don't leak a2c state
            device.setDepthBias(false);
        }

        // Call layer's postrender callback if there's one
        if (!transparent && layer.onPostRenderOpaque) {
            layer.onPostRenderOpaque(cameraPass);
        } else if (transparent && layer.onPostRenderTransparent) {
            layer.onPostRenderTransparent(cameraPass);
        }
        if (layer.onPostRender && !(layer._postRenderCalledForCameras & (1 << cameraPass))) {
            layer._postRenderCounter &= ~(transparent ? 2 : 1);
            if (layer._postRenderCounter === 0) {
                layer.onPostRender(cameraPass);
                layer._postRenderCalledForCameras |= 1 << cameraPass;
                layer._postRenderCounter = layer._postRenderCounterMax;
            }
        }

        DebugGraphics.popGpuMarker(this.device);
        DebugGraphics.popGpuMarker(this.device);

        // #if _PROFILER
        layer._renderTime += now() - drawTime;
        // #endif
    }
}

export { ForwardRenderer };<|MERGE_RESOLUTION|>--- conflicted
+++ resolved
@@ -21,11 +21,13 @@
 const _drawCallList = {
     drawCalls: [],
     shaderInstances: [],
+    shaderInstances: [],
     isNewMaterial: [],
     lightMaskChanged: [],
 
     clear: function () {
         this.drawCalls.length = 0;
+        this.shaderInstances.length = 0;
         this.shaderInstances.length = 0;
         this.isNewMaterial.length = 0;
         this.lightMaskChanged.length = 0;
@@ -457,14 +459,13 @@
     }
 
     // execute first pass over draw calls, in order to update materials / shaders
-<<<<<<< HEAD
+    renderForwardPrepareMaterials(camera, drawCalls, sortedLights, layer, pass) {
     renderForwardPrepareMaterials(camera, drawCalls, drawCallsCount, sortedLights, cullingMask, layer, pass) {
-=======
-    renderForwardPrepareMaterials(camera, drawCalls, sortedLights, layer, pass) {
->>>>>>> e0efdf90
-
+
+        const addCall = (drawCall, shaderInstance, isNewMaterial, lightMaskChanged) => {
         const addCall = (drawCall, shaderInstance, isNewMaterial, lightMaskChanged) => {
             _drawCallList.drawCalls.push(drawCall);
+            _drawCallList.shaderInstances.push(shaderInstance);
             _drawCallList.shaderInstances.push(shaderInstance);
             _drawCallList.isNewMaterial.push(isNewMaterial);
             _drawCallList.lightMaskChanged.push(lightMaskChanged);
@@ -491,30 +492,12 @@
             if (cullingMask && drawCall.mask && !(cullingMask & drawCall.mask))
                 continue;
 
-            // apply visibility override
-            if (cullingMask && drawCall.mask && !(cullingMask & drawCall.mask))
-                continue;
-
-<<<<<<< HEAD
             if (drawCall.command) {
 
                 addCall(drawCall, null, false, false);
 
             } else {
 
-                // #if _PROFILER
-                if (camera === ForwardRenderer.skipRenderCamera) {
-                    if (ForwardRenderer._skipRenderCounter >= ForwardRenderer.skipRenderAfter)
-                        continue;
-                    ForwardRenderer._skipRenderCounter++;
-                }
-                if (layer) {
-                    if (layer._skipRenderCounter >= layer.skipRenderAfter)
-                        continue;
-                    layer._skipRenderCounter++;
-                }
-                // #endif
-=======
             // #if _PROFILER
             if (camera === ForwardRenderer.skipRenderCamera) {
                 if (ForwardRenderer._skipRenderCounter >= ForwardRenderer.skipRenderAfter)
@@ -527,7 +510,6 @@
                 layer._skipRenderCounter++;
             }
             // #endif
->>>>>>> e0efdf90
 
             drawCall.ensureMaterial(device);
             const material = drawCall.material;
@@ -548,26 +530,30 @@
                     material.dirty = false;
                 }
             }
-
-<<<<<<< HEAD
+                    if (material.dirty) {
+                        material.updateUniforms(device, scene);
+                        material.dirty = false;
+                    }
+
+                    // if material has dirtyBlend set, notify scene here
+                    if (material._dirtyBlend) {
+                        scene.layers._dirtyBlend = true;
+                    }
+                }
+
+            // marker to allow us to see the source node for shader alloc
+            DebugGraphics.pushGpuMarker(device, `Node: ${drawCall.node.name}`);
                 // marker to allow us to see the source node for shader alloc
                 DebugGraphics.pushGpuMarker(device, `Node: ${drawCall.node.name}`);
 
+            const shaderInstance = drawCall.getShaderInstance(pass, lightHash, scene, this.viewUniformFormat, this.viewBindGroupFormat, sortedLights);
                 const shaderInstance = drawCall.getShaderInstance(pass, lightHash, scene, this.viewUniformFormat, this.viewBindGroupFormat, sortedLights);
 
+            DebugGraphics.popGpuMarker(device);
                 DebugGraphics.popGpuMarker(device);
 
+            addCall(drawCall, shaderInstance, material !== prevMaterial, !prevMaterial || lightMask !== prevLightMask);
                 addCall(drawCall, shaderInstance, material !== prevMaterial, !prevMaterial || lightMask !== prevLightMask);
-=======
-            // marker to allow us to see the source node for shader alloc
-            DebugGraphics.pushGpuMarker(device, `Node: ${drawCall.node.name}`);
-
-            const shaderInstance = drawCall.getShaderInstance(pass, lightHash, scene, this.viewUniformFormat, this.viewBindGroupFormat, sortedLights);
-
-            DebugGraphics.popGpuMarker(device);
-
-            addCall(drawCall, shaderInstance, material !== prevMaterial, !prevMaterial || lightMask !== prevLightMask);
->>>>>>> e0efdf90
 
             prevMaterial = material;
             prevObjDefs = objDefs;
@@ -601,12 +587,6 @@
             const material = drawCall.material;
             const objDefs = drawCall._shaderDefs;
             const lightMask = drawCall.mask;
-
-            if (newMaterial) {
-
-<<<<<<< HEAD
-            } else {
-
                 // We have a mesh instance
                 const newMaterial = preparedCalls.isNewMaterial[i];
                 const lightMaskChanged = preparedCalls.lightMaskChanged[i];
@@ -615,18 +595,16 @@
                 const objDefs = drawCall._shaderDefs;
                 const lightMask = drawCall.mask;
 
-                if (newMaterial) {
-
+            if (newMaterial) {
+
+                const shader = shaderInstance.shader;
+                if (!shader.failed && !device.setShader(shader)) {
+                    Debug.error(`Error compiling shader [${shader.label}] for material=${material.name} pass=${pass} objDefs=${objDefs}`, material);
+                }
                     const shader = shaderInstance.shader;
                     if (!shader.failed && !device.setShader(shader)) {
                         Debug.error(`Error compiling shader [${shader.label}] for material=${material.name} pass=${pass} objDefs=${objDefs}`, material);
                     }
-=======
-                const shader = shaderInstance.shader;
-                if (!shader.failed && !device.setShader(shader)) {
-                    Debug.error(`Error compiling shader [${shader.label}] for material=${material.name} pass=${pass} objDefs=${objDefs}`, material);
-                }
->>>>>>> e0efdf90
 
                 // skip rendering with the material if shader failed
                 skipMaterial = shader.failed;
@@ -676,15 +654,12 @@
             // Uniforms II: meshInstance overrides
             drawCall.setParameters(device, passFlag);
 
-<<<<<<< HEAD
-                this.setupMeshUniformBuffers(shaderInstance, drawCall);
-=======
             this.setVertexBuffers(device, mesh);
             this.setMorphing(device, drawCall.morphInstance);
             this.setSkinning(device, drawCall);
->>>>>>> e0efdf90
 
             this.setupMeshUniformBuffers(shaderInstance, drawCall);
+                this.setupMeshUniformBuffers(shaderInstance, drawCall);
 
             const style = drawCall.renderStyle;
             device.setIndexBuffer(mesh.indexBuffer[style]);
@@ -729,22 +704,16 @@
         }
     }
 
-<<<<<<< HEAD
+    renderForward(camera, allDrawCalls, sortedLights, pass, drawCallback, layer, flipFaces) {
     renderForward(camera, allDrawCalls, allDrawCallsCount, sortedLights, pass, cullingMask, drawCallback, layer, flipFaces) {
-=======
-    renderForward(camera, allDrawCalls, sortedLights, pass, drawCallback, layer, flipFaces) {
->>>>>>> e0efdf90
 
         // #if _PROFILER
         const forwardStartTime = now();
         // #endif
 
         // run first pass over draw calls and handle material / shader updates
-<<<<<<< HEAD
+        const preparedCalls = this.renderForwardPrepareMaterials(camera, allDrawCalls, sortedLights, layer, pass);
         const preparedCalls = this.renderForwardPrepareMaterials(camera, allDrawCalls, allDrawCallsCount, sortedLights, cullingMask, layer, pass);
-=======
-        const preparedCalls = this.renderForwardPrepareMaterials(camera, allDrawCalls, sortedLights, layer, pass);
->>>>>>> e0efdf90
 
         // render mesh instances
         this.renderForwardInternal(camera, preparedCalls, sortedLights, pass, drawCallback, flipFaces);
