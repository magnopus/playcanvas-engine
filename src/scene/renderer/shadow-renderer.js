import { Debug } from '../../core/debug.js';
import { now } from '../../core/time.js';
import { Color } from '../../core/math/color.js';
import { Mat4 } from '../../core/math/mat4.js';
import { Vec3 } from '../../core/math/vec3.js';
import { Vec4 } from '../../core/math/vec4.js';

import { SHADERSTAGE_FRAGMENT, SHADERSTAGE_VERTEX, UNIFORMTYPE_MAT4, UNIFORM_BUFFER_DEFAULT_SLOT_NAME } from '../../platform/graphics/constants.js';
import { DebugGraphics } from '../../platform/graphics/debug-graphics.js';
import { drawQuadWithShader } from '../graphics/quad-render-utils.js';

import {
    BLUR_GAUSSIAN,
    LIGHTTYPE_DIRECTIONAL, LIGHTTYPE_OMNI,
    SHADER_SHADOW,
    SHADOW_PCF1, SHADOW_PCF3, SHADOW_PCF5, SHADOW_VSM8, SHADOW_VSM32,
    SHADOWUPDATE_NONE, SHADOWUPDATE_THISFRAME,
    SORTKEY_DEPTH
} from '../constants.js';
import { ShaderPass } from '../shader-pass.js';
import { shaderChunks } from '../shader-lib/chunks/chunks.js';
import { createShaderFromCode } from '../shader-lib/utils.js';
import { LightCamera } from './light-camera.js';
import { UniformBufferFormat, UniformFormat } from '../../platform/graphics/uniform-buffer-format.js';
import { BindBufferFormat, BindGroupFormat } from '../../platform/graphics/bind-group-format.js';
import { BlendState } from '../../platform/graphics/blend-state.js';
import { DepthState } from '../../platform/graphics/depth-state.js';

function gauss(x, sigma) {
    return Math.exp(-(x * x) / (2.0 * sigma * sigma));
}

function gaussWeights(kernelSize) {
    const sigma = (kernelSize - 1) / (2 * 3);

    const halfWidth = (kernelSize - 1) * 0.5;
    const values = new Array(kernelSize);
    let sum = 0.0;
    for (let i = 0; i < kernelSize; ++i) {
        values[i] = gauss(i - halfWidth, sigma);
        sum += values[i];
    }

    for (let i = 0; i < kernelSize; ++i) {
        values[i] /= sum;
    }
    return values;
}

const tempSet = new Set();
const shadowCamView = new Mat4();
const shadowCamViewProj = new Mat4();
const pixelOffset = new Float32Array(2);
const blurScissorRect = new Vec4(1, 1, 0, 0);
const viewportMatrix = new Mat4();

/**
 * @ignore
 */
class ShadowRenderer {
    /**
     * A cache of shadow passes. First index is looked up by light type, second by shadow type.
     *
     * @type {import('../shader-pass.js').ShaderPassInfo[][]}
     * @private
     */
    shadowPassCache = [];

    /**
     * @param {import('./renderer.js').Renderer} renderer - The renderer.
     * @param {import('../lighting/light-texture-atlas.js').LightTextureAtlas} lightTextureAtlas - The
     * shadow map atlas.
     */
    constructor(renderer, lightTextureAtlas) {
        this.device = renderer.device;

        /** @type {import('./renderer.js').Renderer} */
        this.renderer = renderer;

        /** @type {import('../lighting/light-texture-atlas.js').LightTextureAtlas} */
        this.lightTextureAtlas = lightTextureAtlas;

        const scope = this.device.scope;

        this.polygonOffsetId = scope.resolve('polygonOffset');
        this.polygonOffset = new Float32Array(2);

        // VSM
        this.sourceId = scope.resolve('source');
        this.pixelOffsetId = scope.resolve('pixelOffset');
        this.weightId = scope.resolve('weight[0]');
        this.blurVsmShaderCode = [shaderChunks.blurVSMPS, '#define GAUSS\n' + shaderChunks.blurVSMPS];
        const packed = '#define PACKED\n';
        this.blurPackedVsmShaderCode = [packed + this.blurVsmShaderCode[0], packed + this.blurVsmShaderCode[1]];

        // cache for vsm blur shaders
        this.blurVsmShader = [{}, {}];
        this.blurPackedVsmShader = [{}, {}];

        this.blurVsmWeights = {};

        // uniforms
        this.shadowMapLightRadiusId = scope.resolve('light_radius');

        // view bind group format with its uniform buffer format
        this.viewUniformFormat = null;
        this.viewBindGroupFormat = null;

        // blend states
        this.blendStateWrite = new BlendState();
        this.blendStateNoWrite = new BlendState();
        this.blendStateNoWrite.setColorWrite(false, false, false, false);
    }

    // creates shadow camera for a light and sets up its constant properties
    static createShadowCamera(device, shadowType, type, face) {

        const shadowCam = LightCamera.create('ShadowCamera', type, face);

        // don't clear the color buffer if rendering a depth map
        if (shadowType >= SHADOW_VSM8 && shadowType <= SHADOW_VSM32) {
            shadowCam.clearColor = new Color(0, 0, 0, 0);
        } else {
            shadowCam.clearColor = new Color(1, 1, 1, 1);
        }

        shadowCam.clearDepthBuffer = true;
        shadowCam.clearStencilBuffer = false;

        return shadowCam;
    }

    static setShadowCameraSettings(shadowCam, device, shadowType, type, isClustered) {

        // normal omni shadows on webgl2 encode depth in RGBA8 and do manual PCF sampling
        // clustered omni shadows on webgl2 use depth format and hardware PCF sampling
        let hwPcf = shadowType === SHADOW_PCF5 || ((shadowType === SHADOW_PCF1 || shadowType === SHADOW_PCF3) && device.supportsDepthShadow);
        if (type === LIGHTTYPE_OMNI && !isClustered) {
            hwPcf = false;
        }

        shadowCam.clearColorBuffer = !hwPcf;
    }

    _cullShadowCastersInternal(meshInstances, visible, camera) {

        const numInstances = meshInstances.length;
        for (let i = 0; i < numInstances; i++) {
            const meshInstance = meshInstances[i];

            if (meshInstance.castShadow) {
                if (!meshInstance.cull || meshInstance._isVisible(camera)) {
                    meshInstance.visibleThisFrame = true;
                    visible.push(meshInstance);
                }
            }
        }
    }

    /**
     * Culls the list of shadow casters used by the light by the camera, storing visible mesh
     * instances in the specified array.
     * @param {import('../composition/layer-composition.js').LayerComposition} comp - The layer
     * composition used as a source of shadow casters, if those are not provided directly.
     * @param {import('../light.js').Light} light - The light.
     * @param {import('../mesh-instance.js').MeshInstance[]} visible - The array to store visible
     * mesh instances in.
     * @param {import('../camera.js').Camera} camera - The camera.
     * @param {import('../mesh-instance.js').MeshInstance[]} [casters] - Optional array of mesh
     * instances to use as casters.
     * @ignore
     */
    cullShadowCasters(comp, light, visible, camera, casters) {

        visible.length = 0;

        // if the casters are supplied, use them
        if (casters) {

            this._cullShadowCastersInternal(casters, visible, camera);

<<<<<<< HEAD
=======
        } else {    // otherwise, get them from the layer composition

            // for each layer
            const layers = comp.layerList;
            const len = layers.length;
            for (let i = 0; i < len; i++) {
                const layer = layers[i];
                if (layer._lightsSet.has(light)) {

                    // layer can be in the list two times (opaque, transp), add casters only one time
                    if (!tempSet.has(layer)) {
                        tempSet.add(layer);

                        this._cullShadowCastersInternal(layer.shadowCasters, visible, camera);
                    }
                }
            }

            tempSet.clear();
        }

>>>>>>> bf0b7c6e
        // this sorts the shadow casters by the shader id
        visible.sort(this.renderer.sortCompareDepth);
    }

    setupRenderState(device, light) {

        const isClustered = this.renderer.scene.clusteredLightingEnabled;

        // depth bias
        if (device.isWebGL2 || device.isWebGPU) {
            if (light._type === LIGHTTYPE_OMNI && !isClustered) {
                device.setDepthBias(false);
            } else {
                device.setDepthBias(true);
                device.setDepthBiasValues(light.shadowBias * -1000.0, light.shadowBias * -1000.0);
            }
        } else if (device.extStandardDerivatives) {
            if (light._type === LIGHTTYPE_OMNI) {
                this.polygonOffset[0] = 0;
                this.polygonOffset[1] = 0;
                this.polygonOffsetId.setValue(this.polygonOffset);
            } else {
                this.polygonOffset[0] = light.shadowBias * -1000.0;
                this.polygonOffset[1] = light.shadowBias * -1000.0;
                this.polygonOffsetId.setValue(this.polygonOffset);
            }
        }

        // Set standard shadowmap states
        const gpuOrGl2 = device.isWebGL2 || device.isWebGPU;
        const useShadowSampler = isClustered ?
            light._isPcf && gpuOrGl2 :     // both spot and omni light are using shadow sampler on webgl2 when clustered
            light._isPcf && gpuOrGl2 && light._type !== LIGHTTYPE_OMNI;    // for non-clustered, point light is using depth encoded in color buffer (should change to shadow sampler)

        device.setBlendState(useShadowSampler ? this.blendStateNoWrite : this.blendStateWrite);
        device.setDepthState(DepthState.DEFAULT);
        device.setStencilState(null, null);
    }

    restoreRenderState(device) {

        if (device.isWebGL2 || device.isWebGPU) {
            device.setDepthBias(false);
        } else if (device.extStandardDerivatives) {
            this.polygonOffset[0] = 0;
            this.polygonOffset[1] = 0;
            this.polygonOffsetId.setValue(this.polygonOffset);
        }
    }

    dispatchUniforms(light, shadowCam, lightRenderData, face) {

        const shadowCamNode = shadowCam._node;

        // position / range
        if (light._type !== LIGHTTYPE_DIRECTIONAL) {
            this.renderer.dispatchViewPos(shadowCamNode.getPosition());
            this.shadowMapLightRadiusId.setValue(light.attenuationEnd);
        }

        // view-projection shadow matrix
        shadowCamView.setTRS(shadowCamNode.getPosition(), shadowCamNode.getRotation(), Vec3.ONE).invert();
        shadowCamViewProj.mul2(shadowCam.projectionMatrix, shadowCamView);

        // viewport handling
        const rectViewport = lightRenderData.shadowViewport;
        shadowCam.rect = rectViewport;
        shadowCam.scissorRect = lightRenderData.shadowScissor;

        viewportMatrix.setViewport(rectViewport.x, rectViewport.y, rectViewport.z, rectViewport.w);
        lightRenderData.shadowMatrix.mul2(viewportMatrix, shadowCamViewProj);

        if (light._type === LIGHTTYPE_DIRECTIONAL) {
            // copy matrix to shadow cascade palette
            light._shadowMatrixPalette.set(lightRenderData.shadowMatrix.data, face * 16);
        }
    }

    getShadowPass(light) {

        // get shader pass from cache for this light type and shadow type
        const lightType = light._type;
        const shadowType = light._shadowType;
        let shadowPassInfo = this.shadowPassCache[lightType]?.[shadowType];
        if (!shadowPassInfo) {

            // new shader pass if not in cache
            const shadowPassName = `ShadowPass_${lightType}_${shadowType}`;
            shadowPassInfo = ShaderPass.get(this.device).allocate(shadowPassName, {
                isShadow: true,
                lightType: lightType,
                shadowType: shadowType
            });

            // add it to the cache
            if (!this.shadowPassCache[lightType])
                this.shadowPassCache[lightType] = [];
            this.shadowPassCache[lightType][shadowType] = shadowPassInfo;
        }

        return shadowPassInfo.index;
    }

    /**
     * @param {import('../mesh-instance.js').MeshInstance[]} visibleCasters - Visible mesh
     * instances.
     * @param {import('../light.js').Light} light - The light.
     */
    submitCasters(visibleCasters, light) {

        const device = this.device;
        const renderer = this.renderer;
        const scene = renderer.scene;
        const passFlags = 1 << SHADER_SHADOW;
        const shadowPass = this.getShadowPass(light);

        // TODO: Similarly to forward renderer, a shader creation part of this loop should be split into a separate loop,
        // and endShaderBatch should be called at its end

        // Render
        const count = visibleCasters.length;
        for (let i = 0; i < count; i++) {
            const meshInstance = visibleCasters[i];
            const mesh = meshInstance.mesh;

            meshInstance.ensureMaterial(device);
            const material = meshInstance.material;

            // set basic material states/parameters
            renderer.setBaseConstants(device, material);
            renderer.setSkinning(device, meshInstance);

            if (material.dirty) {
                material.updateUniforms(device, scene);
                material.dirty = false;
            }

            if (material.chunks) {

                renderer.setupCullMode(true, 1, meshInstance);

                // Uniforms I (shadow): material
                material.setParameters(device);

                // Uniforms II (shadow): meshInstance overrides
                meshInstance.setParameters(device, passFlags);
            }

            const shaderInstance = meshInstance.getShaderInstance(shadowPass, 0, scene, this.viewUniformFormat, this.viewBindGroupFormat);
            const shadowShader = shaderInstance.shader;
            Debug.assert(shadowShader, `no shader for pass ${shadowPass}`, material);

            // sort shadow casters by shader
            meshInstance._key[SORTKEY_DEPTH] = shadowShader.id;

            if (!shadowShader.failed && !device.setShader(shadowShader)) {
                Debug.error(`Error compiling shadow shader for material=${material.name} pass=${shadowPass}`, material);
            }

            // set buffers
            renderer.setVertexBuffers(device, mesh);
            renderer.setMorphing(device, meshInstance.morphInstance);

            this.renderer.setupMeshUniformBuffers(shaderInstance, meshInstance);

            const style = meshInstance.renderStyle;
            device.setIndexBuffer(mesh.indexBuffer[style]);

            // draw
            renderer.drawInstance(device, meshInstance, mesh, style);
            renderer._shadowDrawCalls++;
        }
    }

    needsShadowRendering(light) {

        const needs = light.enabled && light.castShadows && light.shadowUpdateMode !== SHADOWUPDATE_NONE && light.visibleThisFrame;

        if (light.shadowUpdateMode === SHADOWUPDATE_THISFRAME) {
            light.shadowUpdateMode = SHADOWUPDATE_NONE;
        }

        if (needs) {
            this.renderer._shadowMapUpdates += light.numShadowFaces;
        }

        return needs;
    }

    getLightRenderData(light, camera, face) {
        // directional shadows are per camera, so get appropriate render data
        return light.getRenderData(light._type === LIGHTTYPE_DIRECTIONAL ? camera : null, face);
    }

    setupRenderPass(renderPass, shadowCamera, clearRenderTarget) {

        const rt = shadowCamera.renderTarget;
        renderPass.init(rt);

        renderPass.depthStencilOps.clearDepthValue = 1;
        renderPass.depthStencilOps.clearDepth = clearRenderTarget;

        // if rendering to depth buffer
        if (rt.depthBuffer) {

            renderPass.depthStencilOps.storeDepth = true;

        } else { // rendering to color buffer

            renderPass.colorOps.clearValue.copy(shadowCamera.clearColor);
            renderPass.colorOps.clear = clearRenderTarget;
            renderPass.depthStencilOps.storeDepth = false;
        }

        // not sampling dynamically generated cubemaps
        renderPass.requiresCubemaps = false;
    }

    // prepares render target / render target settings to allow render pass to be set up
    prepareFace(light, camera, face) {

        const type = light._type;
        const shadowType = light._shadowType;
        const isClustered = this.renderer.scene.clusteredLightingEnabled;

        const lightRenderData = this.getLightRenderData(light, camera, face);
        const shadowCam = lightRenderData.shadowCamera;

        // camera clear setting
        // Note: when clustered lighting is the only lighting type, this code can be moved to createShadowCamera function
        ShadowRenderer.setShadowCameraSettings(shadowCam, this.device, shadowType, type, isClustered);

        // assign render target for the face
        const renderTargetIndex = type === LIGHTTYPE_DIRECTIONAL ? 0 : face;
        shadowCam.renderTarget = light._shadowMap.renderTargets[renderTargetIndex];

        return shadowCam;
    }

    renderFace(light, camera, face, clear, insideRenderPass = true) {

        const device = this.device;

        // #if _PROFILER
        const shadowMapStartTime = now();
        // #endif

        DebugGraphics.pushGpuMarker(device, `SHADOW ${light._node.name} FACE ${face}`);

        const lightRenderData = this.getLightRenderData(light, camera, face);
        const shadowCam = lightRenderData.shadowCamera;

        this.dispatchUniforms(light, shadowCam, lightRenderData, face);

        const rt = shadowCam.renderTarget;
        const renderer = this.renderer;
        renderer.setCameraUniforms(shadowCam, rt);
        if (device.supportsUniformBuffers) {
            renderer.setupViewUniformBuffers(lightRenderData.viewBindGroups, this.viewUniformFormat, this.viewBindGroupFormat, 1);
        }

        if (insideRenderPass) {
            renderer.setupViewport(shadowCam, rt);

            // clear here is used to clear a viewport inside render target.
            if (clear) {
                renderer.clear(shadowCam);
            }
        } else {

            // this is only used by lightmapper, till it's converted to render passes
            renderer.clearView(shadowCam, rt, true, false);
        }

        this.setupRenderState(device, light);

        // render mesh instances
        this.submitCasters(lightRenderData.visibleCasters, light);

        this.restoreRenderState(device);

        DebugGraphics.popGpuMarker(device);

        // #if _PROFILER
        renderer._shadowMapTime += now() - shadowMapStartTime;
        // #endif
    }

    render(light, camera, insideRenderPass = true) {

        if (this.needsShadowRendering(light)) {
            const faceCount = light.numShadowFaces;

            // render faces
            for (let face = 0; face < faceCount; face++) {
                this.prepareFace(light, camera, face);
                this.renderFace(light, camera, face, true, insideRenderPass);
            }

            // apply vsm
            this.renderVsm(light, camera);
        }
    }

    renderVsm(light, camera) {

        // VSM blur if light supports vsm (directional and spot in general)
        if (light._isVsm && light._vsmBlurSize > 1) {

            // in clustered mode, only directional light can be vms
            const isClustered = this.renderer.scene.clusteredLightingEnabled;
            if (!isClustered || light._type === LIGHTTYPE_DIRECTIONAL) {
                this.applyVsmBlur(light, camera);
            }
        }
    }

    getVsmBlurShader(isVsm8, blurMode, filterSize) {

        let blurShader = (isVsm8 ? this.blurPackedVsmShader : this.blurVsmShader)[blurMode][filterSize];
        if (!blurShader) {
            this.blurVsmWeights[filterSize] = gaussWeights(filterSize);

            const blurVS = shaderChunks.fullscreenQuadVS;
            let blurFS = '#define SAMPLES ' + filterSize + '\n';
            if (isVsm8) {
                blurFS += this.blurPackedVsmShaderCode[blurMode];
            } else {
                blurFS += this.blurVsmShaderCode[blurMode];
            }
            const blurShaderName = 'blurVsm' + blurMode + '' + filterSize + '' + isVsm8;
            blurShader = createShaderFromCode(this.device, blurVS, blurFS, blurShaderName);

            if (isVsm8) {
                this.blurPackedVsmShader[blurMode][filterSize] = blurShader;
            } else {
                this.blurVsmShader[blurMode][filterSize] = blurShader;
            }
        }

        return blurShader;
    }

    applyVsmBlur(light, camera) {

        const device = this.device;

        DebugGraphics.pushGpuMarker(device, `VSM ${light._node.name}`);

        // render state
        device.setBlendState(BlendState.NOBLEND);

        const lightRenderData = light.getRenderData(light._type === LIGHTTYPE_DIRECTIONAL ? camera : null, 0);
        const shadowCam = lightRenderData.shadowCamera;
        const origShadowMap = shadowCam.renderTarget;

        // temporary render target for blurring
        // TODO: this is probably not optimal and shadow map could have depth buffer on in addition to color buffer,
        // and for blurring only one buffer is needed.
        const tempShadowMap = this.renderer.shadowMapCache.get(device, light);
        const tempRt = tempShadowMap.renderTargets[0];

        const isVsm8 = light._shadowType === SHADOW_VSM8;
        const blurMode = light.vsmBlurMode;
        const filterSize = light._vsmBlurSize;
        const blurShader = this.getVsmBlurShader(isVsm8, blurMode, filterSize);

        blurScissorRect.z = light._shadowResolution - 2;
        blurScissorRect.w = blurScissorRect.z;

        // Blur horizontal
        this.sourceId.setValue(origShadowMap.colorBuffer);
        pixelOffset[0] = 1 / light._shadowResolution;
        pixelOffset[1] = 0;
        this.pixelOffsetId.setValue(pixelOffset);
        if (blurMode === BLUR_GAUSSIAN) this.weightId.setValue(this.blurVsmWeights[filterSize]);
        drawQuadWithShader(device, tempRt, blurShader, null, blurScissorRect);

        // Blur vertical
        this.sourceId.setValue(tempRt.colorBuffer);
        pixelOffset[1] = pixelOffset[0];
        pixelOffset[0] = 0;
        this.pixelOffsetId.setValue(pixelOffset);
        drawQuadWithShader(device, origShadowMap, blurShader, null, blurScissorRect);

        // return the temporary shadow map back to the cache
        this.renderer.shadowMapCache.add(light, tempShadowMap);

        DebugGraphics.popGpuMarker(device);
    }

    initViewBindGroupFormat() {

        if (this.device.supportsUniformBuffers && !this.viewUniformFormat) {

            // format of the view uniform buffer
            this.viewUniformFormat = new UniformBufferFormat(this.device, [
                new UniformFormat("matrix_viewProjection", UNIFORMTYPE_MAT4)
            ]);

            // format of the view bind group - contains single uniform buffer, and no textures
            this.viewBindGroupFormat = new BindGroupFormat(this.device, [
                new BindBufferFormat(UNIFORM_BUFFER_DEFAULT_SLOT_NAME, SHADERSTAGE_VERTEX | SHADERSTAGE_FRAGMENT)
            ], [
            ]);
        }
    }

    frameUpdate() {
        this.initViewBindGroupFormat();
    }
}

export { ShadowRenderer };<|MERGE_RESOLUTION|>--- conflicted
+++ resolved
@@ -179,8 +179,6 @@
 
             this._cullShadowCastersInternal(casters, visible, camera);
 
-<<<<<<< HEAD
-=======
         } else {    // otherwise, get them from the layer composition
 
             // for each layer
@@ -202,7 +200,6 @@
             tempSet.clear();
         }
 
->>>>>>> bf0b7c6e
         // this sorts the shadow casters by the shader id
         visible.sort(this.renderer.sortCompareDepth);
     }
