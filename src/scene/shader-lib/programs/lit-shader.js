--- conflicted
+++ resolved
@@ -23,33 +23,11 @@
 } from '../../../platform/graphics/constants.js';
 import {
     LIGHTSHAPE_PUNCTUAL,
-<<<<<<< HEAD
-    LIGHTTYPE_DIRECTIONAL,
-    LIGHTTYPE_OMNI,
-    LIGHTTYPE_SPOT,
-    SHADER_DEPTH,
-    SHADER_PICK,
-    SPRITE_RENDERMODE_SLICED,
-    SPRITE_RENDERMODE_TILED,
-    shadowTypeInfo,
-    SHADER_PREPASS,
-    lightTypeNames,
-    lightShapeNames,
-    spriteRenderModeNames,
-    fresnelNames,
-    blendNames,
-    lightFalloffNames,
-    cubemaProjectionNames,
-    specularOcclusionNames,
-    reflectionSrcNames,
-    ambientSrcNames,
-=======
     LIGHTTYPE_DIRECTIONAL, LIGHTTYPE_OMNI, LIGHTTYPE_SPOT,
     SHADER_PICK,
     SPRITE_RENDERMODE_SLICED, SPRITE_RENDERMODE_TILED, shadowTypeInfo, SHADER_PREPASS,
     lightTypeNames, lightShapeNames, spriteRenderModeNames, fresnelNames, blendNames, lightFalloffNames,
     cubemaProjectionNames, specularOcclusionNames, reflectionSrcNames, ambientSrcNames,
->>>>>>> 9dcece8b
     REFLECTIONSRC_NONE
 } from '../../constants.js';
 import { ChunkUtils } from '../chunk-utils.js';
@@ -182,25 +160,6 @@
             }
         }
 
-<<<<<<< HEAD
-        const languageChunks =
-      shaderLanguage === SHADERLANGUAGE_GLSL ? shaderChunks : shaderChunksWGSL;
-        if (options.chunks) {
-            const userChunks = options.chunks;
-
-            // #if _DEBUG
-            validateUserChunks(userChunks);
-            // #endif
-
-            this.chunks = Object.create(languageChunks);
-            for (const chunkName in languageChunks) {
-                if (userChunks.hasOwnProperty(chunkName)) {
-                    const chunk = userChunks[chunkName];
-                    for (const a in builtinAttributes) {
-                        if (builtinAttributes.hasOwnProperty(a) && chunk.indexOf(a) >= 0) {
-                            this.attributes[a] = builtinAttributes[a];
-                        }
-=======
         // start with the default engine chunks
         const engineChunks = ShaderChunks.get(device, this.shaderLanguage);
         this.chunks = new Map(engineChunks);
@@ -219,7 +178,6 @@
                 for (const a in builtinAttributes) {
                     if (builtinAttributes.hasOwnProperty(a) && chunk.indexOf(a) >= 0) {
                         this.attributes[a] = builtinAttributes[a];
->>>>>>> 9dcece8b
                     }
                 }
 
@@ -303,14 +261,8 @@
         if (this.options.useInstancing) {
             // only attach these if the default instancing chunk is used, otherwise it is expected
             // for the user to provide required attributes using material.setAttribute
-<<<<<<< HEAD
-            if (
-                this.chunks.transformInstancingVS === shaderChunks.transformInstancingVS
-            ) {
-=======
             const languageChunks = ShaderChunks.get(this.device, this.shaderLanguage);
             if (this.chunks.get('transformInstancingVS') === languageChunks.get('transformInstancingVS')) {
->>>>>>> 9dcece8b
                 attributes.instance_line1 = SEMANTIC_ATTR12;
                 attributes.instance_line2 = SEMANTIC_ATTR13;
                 attributes.instance_line3 = SEMANTIC_ATTR14;
@@ -418,18 +370,10 @@
 
         // generate varyings code
         varyings.forEach((type, name) => {
-<<<<<<< HEAD
-            vDefines.set(`VARYING_${name.toUpperCase()}`, true);
-            this.varyingsCode +=
-        this.shaderLanguage === SHADERLANGUAGE_WGSL ?
-            `varying ${name}: ${varyingsWGSLTypes.get(type)};\n` :
-            `varying ${type} ${name};\n`;
-=======
             this.varyingsCode += `#define VARYING_${name.toUpperCase()}\n`;
             this.varyingsCode += this.shaderLanguage === SHADERLANGUAGE_WGSL ?
                 `varying ${name}: ${varyingsWGSLTypes.get(type)};\n` :
                 `varying ${type} ${name};\n`;
->>>>>>> 9dcece8b
         });
 
         // varyings code exposed as an include
@@ -721,66 +665,21 @@
     generateFragmentShader(frontendDecl, frontendCode, lightingUv) {
         const options = this.options;
 
-<<<<<<< HEAD
-        if (
-            options.pass === SHADER_PICK ||
-      options.pass === SHADER_DEPTH ||
-      options.pass === SHADER_PREPASS
-        ) {
-            this.fshader = `
-
-                ${this.varyingsCode}
-                ${frontendDecl}
-                ${frontendCode}
-                #include "litOtherMainPS"
-            `;
-        } else if (this.shadowPass) {
-            // SHADOW PASS
-=======
         // generated code is exposed as an include
         this.includes.set('frontendDeclPS', frontendDecl ?? '');
         this.includes.set('frontendCodePS', frontendCode ?? '');
->>>>>>> 9dcece8b
 
         if (options.pass === SHADER_PICK || options.pass === SHADER_PREPASS) {
             // nothing to prepare currently
         } else if (this.shadowPass) {
             this.prepareShadowPass();
-<<<<<<< HEAD
-            this.fshader = `
-                ${this.varyingsCode}
-                ${frontendDecl}
-                ${frontendCode}
-                #include "litShadowMainPS"
-            `;
-        } else if (options.customFragmentShader) {
-            // CUSTOM FRAGMENT SHADER
-
-            this.fshader = `
-                ${options.customFragmentShader}
-            `;
         } else {
-            // FORWARD PASS
-
-=======
-        } else {
->>>>>>> 9dcece8b
             this.prepareForwardPass(lightingUv);
         }
 
-<<<<<<< HEAD
-        Debug.assert(
-            !this.fshader.includes('litShaderArgs.'),
-            'Automatic compatibility with shaders using litShaderArgs has been removed. Please update the shader to use the new system.',
-            {
-                fshader: this.fshader
-            }
-        );
-=======
         this.fshader = `
             #include "litMainPS"
         `;
->>>>>>> 9dcece8b
     }
 }
 
