--- conflicted
+++ resolved
@@ -45,11 +45,7 @@
             LitOptionsUtils.generateKey(options.litOptions);
 
         return key;
-<<<<<<< HEAD
-    },
-=======
-    }
->>>>>>> e0efdf90
+    }
 
     // get the value to replace $UV with in Map Shader functions
 
