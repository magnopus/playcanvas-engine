--- conflicted
+++ resolved
@@ -15,11 +15,7 @@
             LitOptionsUtils.generateKey(options.litOptions);
 
         return key;
-<<<<<<< HEAD
-    },
-=======
     }
->>>>>>> e0efdf90
 
     /**
      * @param {import('../../../platform/graphics/graphics-device.js').GraphicsDevice} device - The
