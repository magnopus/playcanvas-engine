--- conflicted
+++ resolved
@@ -1,20 +1,12 @@
 export default /* glsl */`
-<<<<<<< HEAD
-uniform highp sampler2D sh_centroids;
-=======
 uniform highp sampler2D packedShN;
->>>>>>> d712e1ac
 
 uniform float shN_mins;
 uniform float shN_maxs;
 
 void readSHData(in SplatSource source, out vec3 sh[SH_COEFFS], out float scale) {
     // extract spherical harmonics palette index
-<<<<<<< HEAD
-    ivec2 t = ivec2(packedSample.x & 255u, packedSample.y & 255u);
-=======
     ivec2 t = ivec2(packedSample.xy & 255u);
->>>>>>> d712e1ac
     int n = t.x + t.y * 256;
     int u = (n % 64) * SH_COEFFS;
     int v = n / 64;
