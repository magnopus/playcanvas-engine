--- conflicted
+++ resolved
@@ -347,70 +347,7 @@
     }
 
     get isCompressed() {
-<<<<<<< HEAD
-        return this.elements.some(e => e.name === 'chunk') &&
-               ['packed_position', 'packed_rotation', 'packed_scale', 'packed_color'].every(name => this.getProp(name));
-    }
-
-    // decompress data into uncompressed splat format and return a new GSplatData instance
-    decompress() {
-        const members = ['x', 'y', 'z', 'f_dc_0', 'f_dc_1', 'f_dc_2', 'opacity', 'rot_0', 'rot_1', 'rot_2', 'rot_3', 'scale_0', 'scale_1', 'scale_2'];
-
-        // allocate uncompressed data
-        const data = {};
-        members.forEach((name) => {
-            data[name] = new Float32Array(this.numSplats);
-        });
-
-        const p = new Vec3();
-        const r = new Quat();
-        const s = new Vec3();
-        const c = new Vec4();
-
-        const iter = this.createIter(p, r, s, c);
-
-        for (let i = 0; i < this.numSplats; ++i) {
-            iter.read(i);
-
-            data.x[i] = p.x;
-            data.y[i] = p.y;
-            data.z[i] = p.z;
-
-            data.rot_0[i] = r.x;
-            data.rot_1[i] = r.y;
-            data.rot_2[i] = r.z;
-            data.rot_3[i] = r.w;
-
-            data.scale_0[i] = s.x;
-            data.scale_1[i] = s.y;
-            data.scale_2[i] = s.z;
-
-            const SH_C0 = 0.28209479177387814;
-            data.f_dc_0[i] = (c.x - 0.5) / SH_C0;
-            data.f_dc_1[i] = (c.y - 0.5) / SH_C0;
-            data.f_dc_2[i] = (c.z - 0.5) / SH_C0;
-            // convert opacity to log sigmoid taking into account infinities at 0 and 1
-            data.opacity[i] = (c.w <= 0) ? -40 : (c.w >= 1) ? 40 : -Math.log(1 / c.w - 1);
-        }
-
-        return new GSplatData([{
-            name: 'vertex',
-            count: this.numSplats,
-            properties: members.map((name) => {
-                return {
-                    name: name,
-                    type: 'float',
-                    byteSize: 4,
-                    storage: data[name]
-                };
-            })
-        }], {
-            performZScale: false,
-            reorder: false
-        });
-=======
         return false;
->>>>>>> 9fcadacd
     }
 
     calcMortonOrder() {
