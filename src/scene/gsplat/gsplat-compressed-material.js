import { CULLFACE_NONE, SEMANTIC_ATTR13, SEMANTIC_POSITION } from "../../platform/graphics/constants.js";
import { ShaderProcessorOptions } from "../../platform/graphics/shader-processor-options.js";
import { BLEND_NONE, BLEND_NORMAL, DITHER_NONE, GAMMA_NONE, GAMMA_SRGBHDR, SHADER_FORWARDHDR, TONEMAP_LINEAR } from "../constants.js";
import { Material } from "../materials/material.js";
import { getProgramLibrary } from "../shader-lib/get-program-library.js";

import { hashCode } from "../../core/hash.js";
import { ShaderUtils } from "../../platform/graphics/shader-utils.js";
import { shaderChunks } from "../shader-lib/chunks/chunks.js";
import { ShaderGenerator } from "../shader-lib/programs/shader-generator.js";
import { ShaderPass } from "../shader-pass.js";

const splatCoreVS = /* glsl */ `
    uniform mat4 matrix_model;
    uniform mat4 matrix_view;
    uniform mat4 matrix_projection;

<<<<<<< HEAD
uniform mat4 matrix_model;
uniform mat4 matrix_view;
uniform mat4 matrix_projection;

attribute vec3 vertex_position;
attribute uint vertex_id_attrib;

varying vec2 texCoord;
varying vec4 color;

#ifndef DITHER_NONE
    varying float id;
#endif

uniform vec2 viewport;
uniform vec4 bufferWidths;                  // packed width, chunked width, numSplats
uniform highp usampler2D splatOrder;
uniform highp usampler2D packedTexture;
uniform highp sampler2D chunkTexture;

uint orderId;
uint splatId;
ivec2 splatUV;
ivec2 chunkUV;

uvec4 packedData;
vec4 chunkDataA;
vec4 chunkDataB;
vec4 chunkDataC;

void calcUV() {
    int packedWidth = int(bufferWidths.x);
    int chunkWidth = int(bufferWidths.y);

    // sample order texture
    orderId = vertex_id_attrib + uint(vertex_position.z);
    ivec2 orderUV = ivec2(
        int(orderId) % packedWidth,
        int(orderId) / packedWidth
    );

    // calculate splatUV
    splatId = texelFetch(splatOrder, orderUV, 0).r;
    splatUV = ivec2(
        int(splatId) % packedWidth,
        int(splatId) / packedWidth
    );

    // calculate chunkUV
    int chunkId = int(splatId / 256u);
    chunkUV = ivec2(
        (chunkId % chunkWidth) * 3,
        chunkId / chunkWidth
    );
}

vec3 unpack111011(uint bits) {
    return vec3(
        float(bits >> 21u) / 2047.0,
        float((bits >> 11u) & 0x3ffu) / 1023.0,
        float(bits & 0x7ffu) / 2047.0
    );
}
=======
    uniform vec2 viewport;
    uniform vec4 tex_params;                  // num splats, packed width, chunked width
>>>>>>> 9fcadacd

    uniform highp usampler2D splatOrder;
    uniform highp usampler2D packedTexture;
    uniform highp sampler2D chunkTexture;

    attribute vec3 vertex_position;
    attribute uint vertex_id_attrib;

    varying vec2 texCoord;
    varying vec4 color;

    #ifndef DITHER_NONE
        varying float id;
    #endif

    uint orderId;
    uint splatId;
    ivec2 packedUV;
    ivec2 chunkUV;

    vec4 chunkDataA;    // x: min_x, y: min_y, z: min_z, w: max_x
    vec4 chunkDataB;    // x: max_y, y: max_z, z: scale_min_x, w: scale_min_y
    vec4 chunkDataC;    // x: scale_min_z, y: scale_max_x, z: scale_max_y, w: scale_max_z
    uvec4 packedData;   // x: position bits, y: rotation bits, z: scale bits, w: color bits

    // calculate the current splat index and uvs
    bool calcSplatUV() {
        uint numSplats = uint(tex_params.x);
        uint packedWidth = uint(tex_params.y);
        uint chunkWidth = uint(tex_params.z);

        // calculate splat index
        orderId = vertex_id_attrib + uint(vertex_position.z);

        // checkout for out of bounds
        if (orderId >= numSplats) {
            return false;
        }

        // calculate packedUV
        ivec2 orderUV = ivec2(
            int(orderId % packedWidth),
            int(orderId / packedWidth)
        );
        splatId = texelFetch(splatOrder, orderUV, 0).r;
        packedUV = ivec2(
            int(splatId % packedWidth),
            int(splatId / packedWidth)
        );

        // calculate chunkUV
        uint chunkId = splatId / 256u;
        chunkUV = ivec2(
            int((chunkId % chunkWidth) * 3u),
            int(chunkId / chunkWidth)
        );

        return true;
    }

    // read chunk and packed data from textures
    void readData() {
        chunkDataA = texelFetch(chunkTexture, chunkUV, 0);
        chunkDataB = texelFetch(chunkTexture, ivec2(chunkUV.x + 1, chunkUV.y), 0);
        chunkDataC = texelFetch(chunkTexture, ivec2(chunkUV.x + 2, chunkUV.y), 0);

        // TODO: early out based on chunk data (before reading the huge packed data)

        packedData = texelFetch(packedTexture, packedUV, 0);
    }

    vec3 unpack111011(uint bits) {
        return vec3(
            float(bits >> 21u) / 2047.0,
            float((bits >> 11u) & 0x3ffu) / 1023.0,
            float(bits & 0x7ffu) / 2047.0
        );
    }

    vec4 unpack8888(uint bits) {
        return vec4(
            float(bits >> 24u) / 255.0,
            float((bits >> 16u) & 0xffu) / 255.0,
            float((bits >> 8u) & 0xffu) / 255.0,
            float(bits & 0xffu) / 255.0
        );
    }

    float norm = 1.0 / (sqrt(2.0) * 0.5);

    vec4 unpackRotation(uint bits) {
        float a = (float((bits >> 20u) & 0x3ffu) / 1023.0 - 0.5) * norm;
        float b = (float((bits >> 10u) & 0x3ffu) / 1023.0 - 0.5) * norm;
        float c = (float(bits & 0x3ffu) / 1023.0 - 0.5) * norm;
        float m = sqrt(1.0 - (a * a + b * b + c * c));

        uint mode = bits >> 30u;
        if (mode == 0u) return vec4(m, a, b, c);
        if (mode == 1u) return vec4(a, m, b, c);
        if (mode == 2u) return vec4(a, b, m, c);
        return vec4(a, b, c, m);
    }

    vec3 getPosition() {
        return mix(chunkDataA.xyz, vec3(chunkDataA.w, chunkDataB.xy), unpack111011(packedData.x));
    }

<<<<<<< HEAD
    // cull behind camera
    if (centerClip.z < -centerClip.w || orderId >= uint(bufferWidths.z)) {
        return vec4(0.0, 0.0, 2.0, 1.0);
=======
    vec4 getRotation() {
        return unpackRotation(packedData.y);
>>>>>>> 9fcadacd
    }

    vec3 getScale() {
        return exp(mix(vec3(chunkDataB.zw, chunkDataC.x), chunkDataC.yzw, unpack111011(packedData.z)));
    }

    vec4 getColor() {
        return unpack8888(packedData.w);
    }

    mat3 quatToMat3(vec4 R) {
        float x = R.x;
        float y = R.y;
        float z = R.z;
        float w = R.w;
        return mat3(
            1.0 - 2.0 * (z * z + w * w),
                2.0 * (y * z + x * w),
                2.0 * (y * w - x * z),
                2.0 * (y * z - x * w),
            1.0 - 2.0 * (y * y + w * w),
                2.0 * (z * w + x * y),
                2.0 * (y * w + x * z),
                2.0 * (z * w - x * y),
            1.0 - 2.0 * (y * y + z * z)
        );
    }

    // Given a rotation matrix and scale vector, compute 3d covariance A and B
    void calcCov3d(mat3 rot, vec3 scale, out vec3 covA, out vec3 covB) {
        // M = S * R
        mat3 M = transpose(mat3(
            scale.x * rot[0],
            scale.y * rot[1],
            scale.z * rot[2]
        ));
        covA = vec3(dot(M[0], M[0]), dot(M[0], M[1]), dot(M[0], M[2]));
        covB = vec3(dot(M[1], M[1]), dot(M[1], M[2]), dot(M[2], M[2]));
    }

    // given the splat center (view space) and covariance A and B vectors, calculate
    // the v1 and v2 vectors for this view.
    vec4 calcV1V2(vec3 centerView, vec3 covA, vec3 covB, float focal, mat3 W) {

        mat3 Vrk = mat3(
            covA.x, covA.y, covA.z, 
            covA.y, covB.x, covB.y,
            covA.z, covB.y, covB.z
        );

        float J1 = focal / centerView.z;
        vec2 J2 = -J1 / centerView.z * centerView.xy;
        mat3 J = mat3(
            J1, 0.0, J2.x, 
            0.0, J1, J2.y, 
            0.0, 0.0, 0.0
        );

        mat3 T = W * J;
        mat3 cov = transpose(T) * Vrk * T;

        float diagonal1 = cov[0][0] + 0.3;
        float offDiagonal = cov[0][1];
        float diagonal2 = cov[1][1] + 0.3;

        float mid = 0.5 * (diagonal1 + diagonal2);
        float radius = length(vec2((diagonal1 - diagonal2) / 2.0, offDiagonal));
        float lambda1 = mid + radius;
        float lambda2 = max(mid - radius, 0.1);
        vec2 diagonalVector = normalize(vec2(offDiagonal, lambda1 - diagonal1));

        vec2 v1 = min(sqrt(2.0 * lambda1), 1024.0) * diagonalVector;
        vec2 v2 = min(sqrt(2.0 * lambda2), 1024.0) * vec2(diagonalVector.y, -diagonalVector.x);

        return vec4(v1, v2);
    }

    // evaluate the splat position
    bool evalSplat(out vec4 result) {
        mat4 modelView = matrix_view * matrix_model;
        vec4 centerView = modelView * vec4(getPosition(), 1.0);
        vec4 centerClip = matrix_projection * centerView;

        // cull behind camera
        if (centerClip.z < -centerClip.w) {
            return false;
        }

        // calculate the 3d covariance vectors from rotation and scale
        vec3 covA, covB;
        calcCov3d(quatToMat3(getRotation()), getScale(), covA, covB);

        vec4 v1v2 = calcV1V2(centerView.xyz, covA, covB, viewport.x * matrix_projection[0][0], transpose(mat3(modelView)));

        // early out tiny splats
        // TODO: figure out length units and expose as uniform parameter
        // TODO: perhaps make this a shader compile-time option
        if (dot(v1v2.xy, v1v2.xy) < 4.0 && dot(v1v2.zw, v1v2.zw) < 4.0) {
            return false;
        }

        result = centerClip + vec4((vertex_position.x * v1v2.xy + vertex_position.y * v1v2.zw) / viewport * centerClip.w, 0, 0);

        return true;
    }
`;

const splatCoreFS = /* glsl */ `
    varying vec2 texCoord;
    varying vec4 color;

    #ifndef DITHER_NONE
        varying float id;
    #endif

<<<<<<< HEAD
    #ifdef TONEMAP_ENABLED
        return vec4(gammaCorrectOutput(toneMap(decodeGamma(color.rgb))), B);
    #else
      // Magnopus Patched, extra decode gamma to prevent double correction
			return vec4(decodeGamma(color.rgb), B);
    #endif
}
=======
    #ifdef PICK_PASS
        uniform vec4 uColor;
    #endif

    vec4 evalSplat() {
        float A = -dot(texCoord, texCoord);
        if (A < -4.0) discard;
        float B = exp(A) * color.a;

        #ifdef PICK_PASS
            if (B < 0.3) discard;
            return(uColor);
        #endif

        #ifndef DITHER_NONE
            opacityDither(B, id * 0.013);
        #endif

        #ifdef TONEMAP_ENABLED
            return vec4(gammaCorrectOutput(toneMap(decodeGamma(color.rgb))), B);
        #else
            return vec4(color.rgb, B);
        #endif
    }
>>>>>>> 9fcadacd
`;

class GSplatCompressedShaderGenerator {
    generateKey(options) {
        const vsHash = hashCode(options.vertex);
        const fsHash = hashCode(options.fragment);
        return `splat-${options.pass}-${options.gamma}-${options.toneMapping}-${vsHash}-${fsHash}-${options.dither}}`;
    }

    createShaderDefinition(device, options) {

        const shaderPassInfo = ShaderPass.get(device).getByIndex(options.pass);
        const shaderPassDefines = shaderPassInfo.shaderDefines;

        const defines =
            shaderPassDefines +
            `#define DITHER_${options.dither.toUpperCase()}\n` +
            `#define TONEMAP_${options.toneMapping === TONEMAP_LINEAR ? 'DISABLED' : 'ENABLED'}\n`;

        const vs = defines + splatCoreVS + options.vertex;
        const fs = defines + shaderChunks.decodePS +
            (options.dither === DITHER_NONE ? '' : shaderChunks.bayerPS + shaderChunks.opacityDitherPS) +
            ShaderGenerator.tonemapCode(options.toneMapping) +
            ShaderGenerator.gammaCode(options.gamma) +
            splatCoreFS + options.fragment;

        return ShaderUtils.createDefinition(device, {
            name: 'SplatShader',
            attributes: {
                vertex_position: SEMANTIC_POSITION,
                vertex_id_attrib: SEMANTIC_ATTR13
            },
            vertexCode: vs,
            fragmentCode: fs
        });
    }
}

const gsplatCompressed = new GSplatCompressedShaderGenerator();

const splatMainVS = `
    vec4 discardVec = vec4(0.0, 0.0, 2.0, 1.0);

    void main(void)
    {
        // calculate splat uv
        if (!calcSplatUV()) {
            gl_Position = discardVec;
            return;
        }

        // read data
        readData();

        vec4 pos;
        if (!evalSplat(pos)) {
            gl_Position = discardVec;
            return;
        }

        gl_Position = pos;

        texCoord = vertex_position.xy;
        color = getColor();

        #ifndef DITHER_NONE
            id = float(splatId);
        #endif
    }
`;

const splatMainFS = `
    void main(void)
    {
        gl_FragColor = evalSplat();
    }
`;

/**
 * @typedef {object} SplatMaterialOptions - The options.
 * @property {string} [vertex] - Custom vertex shader, see SPLAT MANY example.
 * @property {string} [fragment] - Custom fragment shader, see SPLAT MANY example.
 * @property {string} [dither] - Opacity dithering enum.
 */

/**
 * @param {SplatMaterialOptions} [options] - The options.
 * @returns {Material} The GS material.
 */
const createGSplatCompressedMaterial = (options = {}) => {

    const ditherEnum = options.dither ?? DITHER_NONE;
    const dither = ditherEnum !== DITHER_NONE;

    const material = new Material();
    material.name = 'compressedSplatMaterial';
    material.cull = CULLFACE_NONE;
    material.blendType = dither ? BLEND_NONE : BLEND_NORMAL;
    material.depthWrite = dither;

    material.getShaderVariant = function (device, scene, defs, unused, pass, sortedLights, viewUniformFormat, viewBindGroupFormat) {

        const programOptions = {
            pass: pass,
            gamma: (pass === SHADER_FORWARDHDR ? (scene.gammaCorrection ? GAMMA_SRGBHDR : GAMMA_NONE) : scene.gammaCorrection),
            toneMapping: (pass === SHADER_FORWARDHDR ? TONEMAP_LINEAR : scene.toneMapping),
            vertex: options.vertex ?? splatMainVS,
            fragment: options.fragment ?? splatMainFS,
            dither: ditherEnum
        };

        const processingOptions = new ShaderProcessorOptions(viewUniformFormat, viewBindGroupFormat);

        const library = getProgramLibrary(device);
        library.register('splat-compressed', gsplatCompressed);
        return library.getProgram('splat-compressed', programOptions, processingOptions);
    };

    material.update();

    return material;
};

export { createGSplatCompressedMaterial };<|MERGE_RESOLUTION|>--- conflicted
+++ resolved
@@ -15,74 +15,8 @@
     uniform mat4 matrix_view;
     uniform mat4 matrix_projection;
 
-<<<<<<< HEAD
-uniform mat4 matrix_model;
-uniform mat4 matrix_view;
-uniform mat4 matrix_projection;
-
-attribute vec3 vertex_position;
-attribute uint vertex_id_attrib;
-
-varying vec2 texCoord;
-varying vec4 color;
-
-#ifndef DITHER_NONE
-    varying float id;
-#endif
-
-uniform vec2 viewport;
-uniform vec4 bufferWidths;                  // packed width, chunked width, numSplats
-uniform highp usampler2D splatOrder;
-uniform highp usampler2D packedTexture;
-uniform highp sampler2D chunkTexture;
-
-uint orderId;
-uint splatId;
-ivec2 splatUV;
-ivec2 chunkUV;
-
-uvec4 packedData;
-vec4 chunkDataA;
-vec4 chunkDataB;
-vec4 chunkDataC;
-
-void calcUV() {
-    int packedWidth = int(bufferWidths.x);
-    int chunkWidth = int(bufferWidths.y);
-
-    // sample order texture
-    orderId = vertex_id_attrib + uint(vertex_position.z);
-    ivec2 orderUV = ivec2(
-        int(orderId) % packedWidth,
-        int(orderId) / packedWidth
-    );
-
-    // calculate splatUV
-    splatId = texelFetch(splatOrder, orderUV, 0).r;
-    splatUV = ivec2(
-        int(splatId) % packedWidth,
-        int(splatId) / packedWidth
-    );
-
-    // calculate chunkUV
-    int chunkId = int(splatId / 256u);
-    chunkUV = ivec2(
-        (chunkId % chunkWidth) * 3,
-        chunkId / chunkWidth
-    );
-}
-
-vec3 unpack111011(uint bits) {
-    return vec3(
-        float(bits >> 21u) / 2047.0,
-        float((bits >> 11u) & 0x3ffu) / 1023.0,
-        float(bits & 0x7ffu) / 2047.0
-    );
-}
-=======
     uniform vec2 viewport;
     uniform vec4 tex_params;                  // num splats, packed width, chunked width
->>>>>>> 9fcadacd
 
     uniform highp usampler2D splatOrder;
     uniform highp usampler2D packedTexture;
@@ -190,14 +124,8 @@
         return mix(chunkDataA.xyz, vec3(chunkDataA.w, chunkDataB.xy), unpack111011(packedData.x));
     }
 
-<<<<<<< HEAD
-    // cull behind camera
-    if (centerClip.z < -centerClip.w || orderId >= uint(bufferWidths.z)) {
-        return vec4(0.0, 0.0, 2.0, 1.0);
-=======
     vec4 getRotation() {
         return unpackRotation(packedData.y);
->>>>>>> 9fcadacd
     }
 
     vec3 getScale() {
@@ -313,15 +241,6 @@
         varying float id;
     #endif
 
-<<<<<<< HEAD
-    #ifdef TONEMAP_ENABLED
-        return vec4(gammaCorrectOutput(toneMap(decodeGamma(color.rgb))), B);
-    #else
-      // Magnopus Patched, extra decode gamma to prevent double correction
-			return vec4(decodeGamma(color.rgb), B);
-    #endif
-}
-=======
     #ifdef PICK_PASS
         uniform vec4 uColor;
     #endif
@@ -343,10 +262,10 @@
         #ifdef TONEMAP_ENABLED
             return vec4(gammaCorrectOutput(toneMap(decodeGamma(color.rgb))), B);
         #else
-            return vec4(color.rgb, B);
+        // Magnopus Patched, extra decode gamma to prevent double correction
+                return vec4(decodeGamma(color.rgb), B);
         #endif
     }
->>>>>>> 9fcadacd
 `;
 
 class GSplatCompressedShaderGenerator {
