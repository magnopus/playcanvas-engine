import { TRACEID_RENDER_ACTION } from '../../core/constants.js';
import { Debug } from '../../core/debug.js';
import { Tracing } from '../../core/tracing.js';
import { EventHandler } from '../../core/event-handler.js';
import { sortPriority } from '../../core/sort.js';
import { LAYERID_DEPTH } from '../constants.js';
import { RenderAction } from './render-action.js';

/**
 * Layer Composition is a collection of {@link Layer} that is fed to {@link Scene#layers} to define
 * rendering order.
 *
 * @augments EventHandler
 * @category Graphics
 */
class LayerComposition extends EventHandler {
    // Composition can hold only 2 sublayers of each layer

    /**
     * A read-only array of {@link Layer} sorted in the order they will be rendered.
     *
     * @type {import('../layer.js').Layer[]}
     */
    layerList = [];

    /**
     * A mapping of {@link Layer#id} to {@link Layer}.
     *
     * @type {Map<number, import('../layer.js').Layer>}
     * @ignore
     */
    layerIdMap = new Map();

    /**
     * A mapping of {@link Layer#name} to {@link Layer}.
     *
     * @type {Map<string, import('../layer.js').Layer>}
     * @ignore
     */
    layerNameMap = new Map();

    /**
     * A read-only array of boolean values, matching {@link LayerComposition#layerList}. True means only
     * semi-transparent objects are rendered, and false means opaque.
     *
     * @type {boolean[]}
     * @ignore
     */
    subLayerList = [];

    /**
     * A read-only array of boolean values, matching {@link LayerComposition#layerList}. True means the
     * layer is rendered, false means it's skipped.
     *
     * @type {boolean[]}
     */
    subLayerEnabled = []; // more granular control on top of layer.enabled (ANDed)

    /**
     * A read-only array of {@link CameraComponent} that can be used during rendering. e.g.
     * Inside {@link Layer#onPreCull}, {@link Layer#onPostCull}, {@link Layer#onPreRender},
     * {@link Layer#onPostRender}.
     *
     * @type {import('../../framework/components/camera/component.js').CameraComponent[]}
     */
    cameras = [];

    /**
     * A mapping of {@link CameraComponent} to its index in {@link LayerComposition#cameras}.
     *
     * @type {Map<import('../../framework/components/camera/component.js').CameraComponent, number>}
     * @ignore
     */
    camerasMap = new Map();

    /**
     * The actual rendering sequence, generated based on layers and cameras
     *
     * @type {RenderAction[]}
     * @ignore
     */
    _renderActions = [];

    /**
     * Create a new layer composition.
     *
     * @param {string} [name] - Optional non-unique name of the layer composition. Defaults to
     * "Untitled" if not specified.
     */
    constructor(name = 'Untitled') {
        super();

        this.name = name;

        this._opaqueOrder = {};
        this._transparentOrder = {};

        this._dirtyCameras = false;
    }

    destroy() {
        // render actions
        this._renderActions.forEach(ra => ra.destroy());
        this._renderActions = null;
    }

<<<<<<< HEAD
    // returns an empty light cluster object to be used when no lights are used
    getEmptyWorldClusters(device) {
        if (!this._emptyWorldClusters) {

            // create cluster structure with no lights
            this._emptyWorldClusters = new WorldClusters(device);
            this._emptyWorldClusters.name = 'ClusterEmpty';

            // update it once to avoid doing it each frame
            this._emptyWorldClusters.update([], false, null);
        }

        return this._emptyWorldClusters;
    }

    // function which splits list of lights on a a target object into separate lists of lights based on light type
    _splitLightsArray(target) {

        const splitLights = target._splitLights;
        splitLights[LIGHTTYPE_DIRECTIONAL].length = 0;
        splitLights[LIGHTTYPE_OMNI].length = 0;
        splitLights[LIGHTTYPE_SPOT].length = 0;

        const lights = target._lights;
        for (let i = 0; i < lights.length; i++) {
            const light = lights[i];
            if (light.enabled) {
                splitLights[light._type].push(light);
            }
        }

        // sort the lights by their key, as the order of lights is used to generate shader generation key,
        // and this avoids new shaders being generated when lights are reordered
        splitLights[LIGHTTYPE_DIRECTIONAL].sort((a, b) => a.key - b.key);
        splitLights[LIGHTTYPE_OMNI].sort((a, b) => a.key - b.key);
        splitLights[LIGHTTYPE_SPOT].sort((a, b) => a.key - b.key);
    }

    _update(device, clusteredLightingEnabled = false) {
=======
    _update() {
>>>>>>> bf0b7c6e
        const len = this.layerList.length;

        // if composition dirty flag is not set, test if layers are marked dirty
        if (!this._dirtyCameras) {
            for (let i = 0; i < len; i++) {
                if (this.layerList[i]._dirtyCameras) {
                    this._dirtyCameras = true;
                    break;
                }
            }
        }

        if (this._dirtyCameras) {

            this._dirtyCameras = false;

            // walk the layers and build an array of unique cameras from all layers
            this.cameras.length = 0;
            for (let i = 0; i < len; i++) {
                const layer = this.layerList[i];
                layer._dirtyCameras = false;

                // for all cameras in the layer
                for (let j = 0; j < layer.cameras.length; j++) {
                    const camera = layer.cameras[j];
                    const index = this.cameras.indexOf(camera);
                    if (index < 0) {
                        this.cameras.push(camera);
                    }
                }
            }

            // sort cameras by priority
            if (this.cameras.length > 1) {
                sortPriority(this.cameras);
            }

            // update camera map
            this.camerasMap.clear();
            for (let i = 0; i < this.cameras.length; i++) {
                this.camerasMap.set(this.cameras[i], i);
            }

            // collect a list of layers this camera renders
            const cameraLayers = [];

            // render in order of cameras sorted by priority
            let renderActionCount = 0;
            for (let i = 0; i < this.cameras.length; i++) {
                const camera = this.cameras[i];
                cameraLayers.length = 0;

                // first render action for this camera
                let cameraFirstRenderAction = true;
                const cameraFirstRenderActionIndex = renderActionCount;

                // last render action for the camera
                let lastRenderAction = null;

                // true if post processing stop layer was found for the camera
                let postProcessMarked = false;

                // walk all global sorted list of layers (sublayers) to check if camera renders it
                // this adds both opaque and transparent sublayers if camera renders the layer
                for (let j = 0; j < len; j++) {

                    const layer = this.layerList[j];
                    const isLayerEnabled = this.subLayerEnabled[j];
                    if (layer && isLayerEnabled) {

                        // if layer needs to be rendered
                        if (layer.cameras.length > 0) {

                            // if the camera renders this layer
                            if (camera.layers.indexOf(layer.id) >= 0) {

                                cameraLayers.push(layer);

                                // if this layer is the stop layer for postprocessing
                                if (!postProcessMarked && layer.id === camera.disablePostEffectsLayer) {
                                    postProcessMarked = true;

                                    // the previously added render action is the last post-processed layer
                                    if (lastRenderAction) {

                                        // mark it to trigger postprocessing callback
                                        lastRenderAction.triggerPostprocess = true;
                                    }
                                }

                                // add render action to describe rendering step
                                lastRenderAction = this.addRenderAction(this._renderActions, renderActionCount, layer, j, camera,
                                                                        cameraFirstRenderAction, postProcessMarked);
                                renderActionCount++;
                                cameraFirstRenderAction = false;
                            }
                        }
                    }
                }

                // if the camera renders any layers.
                if (cameraFirstRenderActionIndex < renderActionCount) {

                    // mark the last render action as last one using the camera
                    lastRenderAction.lastCameraUse = true;
                }

                // if no render action for this camera was marked for end of postprocessing, mark last one
                if (!postProcessMarked && lastRenderAction) {
                    lastRenderAction.triggerPostprocess = true;
                }

                // handle camera stacking if this render action has postprocessing enabled
                if (camera.renderTarget && camera.postEffectsEnabled) {
                    // process previous render actions starting with previous camera
                    this.propagateRenderTarget(cameraFirstRenderActionIndex - 1, camera);
                }
            }

            // destroy unused render actions
            for (let i = renderActionCount; i < this._renderActions.length; i++) {
                this._renderActions[i].destroy();
            }
            this._renderActions.length = renderActionCount;

            this._logRenderActions();
        }
    }

    // function adds new render action to a list, while trying to limit allocation and reuse already allocated objects
    addRenderAction(renderActions, renderActionIndex, layer, layerIndex, camera, cameraFirstRenderAction, postProcessMarked) {

        // try and reuse object, otherwise allocate new
        /** @type {RenderAction} */
        let renderAction = renderActions[renderActionIndex];
        if (!renderAction) {
            renderAction = renderActions[renderActionIndex] = new RenderAction();
        }

        // render target from the camera takes precedence over the render target from the layer
        let rt = layer.renderTarget;
        if (camera && camera.renderTarget) {
            if (layer.id !== LAYERID_DEPTH) {   // ignore depth layer
                rt = camera.renderTarget;
            }
        }

        // was camera and render target combo used already
        let used = false;
        for (let i = renderActionIndex - 1; i >= 0; i--) {
            if (renderActions[i].camera === camera && renderActions[i].renderTarget === rt) {
                used = true;
                break;
            }
        }

        // clear flags - use camera clear flags in the first render action for each camera,
        // or when render target (from layer) was not yet cleared by this camera
        const needsClear = cameraFirstRenderAction || !used;
        let clearColor = needsClear ? camera.clearColorBuffer : false;
        let clearDepth = needsClear ? camera.clearDepthBuffer : false;
        let clearStencil = needsClear ? camera.clearStencilBuffer : false;

        // clear buffers if requested by the layer
        clearColor ||= layer.clearColorBuffer;
        clearDepth ||= layer.clearDepthBuffer;
        clearStencil ||= layer.clearStencilBuffer;

        // for cameras with post processing enabled, on layers after post processing has been applied already (so UI and similar),
        // don't render them to render target anymore
        if (postProcessMarked && camera.postEffectsEnabled) {
            rt = null;
        }

        // store the properties - write all as we reuse previously allocated class instances
        renderAction.triggerPostprocess = false;
        renderAction.layerIndex = layerIndex;
        renderAction.layer = layer;
        renderAction.camera = camera;
        renderAction.renderTarget = rt;
        renderAction.clearColor = clearColor;
        renderAction.clearDepth = clearDepth;
        renderAction.clearStencil = clearStencil;
        renderAction.firstCameraUse = cameraFirstRenderAction;
        renderAction.lastCameraUse = false;

        return renderAction;
    }

    // executes when post-processing camera's render actions were created to propagate rendering to
    // render targets to previous camera as needed
    propagateRenderTarget(startIndex, fromCamera) {

        for (let a = startIndex; a >= 0; a--) {

            const ra = this._renderActions[a];
            const layer = this.layerList[ra.layerIndex];

            // if we hit render action with a render target (other than depth layer), that marks the end of camera stack
            // TODO: refactor this as part of depth layer refactoring
            if (ra.renderTarget && layer.id !== LAYERID_DEPTH) {
                break;
            }

            // skip over depth layer
            if (layer.id === LAYERID_DEPTH) {
                continue;
            }

            // camera stack ends when viewport or scissor of the camera changes
            const thisCamera = ra?.camera.camera;
            if (thisCamera) {
                if (!fromCamera.camera.rect.equals(thisCamera.rect) || !fromCamera.camera.scissorRect.equals(thisCamera.scissorRect)) {
                    break;
                }
            }

            // render it to render target
            ra.renderTarget = fromCamera.renderTarget;
        }
    }

    // logs render action and their properties
    _logRenderActions() {

        // #if _DEBUG
        if (Tracing.get(TRACEID_RENDER_ACTION)) {
            Debug.trace(TRACEID_RENDER_ACTION, 'Render Actions for composition: ' + this.name);
            for (let i = 0; i < this._renderActions.length; i++) {
                const ra = this._renderActions[i];
                const layerIndex = ra.layerIndex;
                const layer = this.layerList[layerIndex];
                const enabled = layer.enabled && this.subLayerEnabled[layerIndex];
                const transparent = this.subLayerList[layerIndex];
                const camera = ra.camera;
                const clear = (ra.clearColor ? 'Color ' : '..... ') + (ra.clearDepth ? 'Depth ' : '..... ') + (ra.clearStencil ? 'Stencil' : '.......');

                Debug.trace(TRACEID_RENDER_ACTION, i +
                    (' Cam: ' + (camera ? camera.entity.name : '-')).padEnd(22, ' ') +
                    (' Lay: ' + layer.name).padEnd(22, ' ') +
                    (transparent ? ' TRANSP' : ' OPAQUE') +
                    (enabled ? ' ENABLED ' : ' DISABLED') +
                    (' RT: ' + (ra.renderTarget ? ra.renderTarget.name : '-')).padEnd(30, ' ') +
                    ' Clear: ' + clear +
                    (ra.firstCameraUse ? ' CAM-FIRST' : '') +
                    (ra.lastCameraUse ? ' CAM-LAST' : '') +
                    (ra.triggerPostprocess ? ' POSTPROCESS' : '')
                );
            }
        }
        // #endif
    }

    _isLayerAdded(layer) {
        const found = this.layerIdMap.get(layer.id) === layer;
        Debug.assert(!found, `Layer is already added: ${layer.name}`);
        return found;
    }

    _isSublayerAdded(layer, transparent) {
        for (let i = 0; i < this.layerList.length; i++) {
            if (this.layerList[i] === layer && this.subLayerList[i] === transparent) {
                Debug.error(`Sublayer ${layer.name}, transparent: ${transparent} is already added.`);
                return true;
            }
        }
        return false;
    }

    // Whole layer API

    /**
     * Adds a layer (both opaque and semi-transparent parts) to the end of the {@link LayerComposition#layerList}.
     *
     * @param {import('../layer.js').Layer} layer - A {@link Layer} to add.
     */
    push(layer) {
        // add both opaque and transparent to the end of the array
        if (this._isLayerAdded(layer)) return;
        this.layerList.push(layer);
        this.layerList.push(layer);
        this._opaqueOrder[layer.id] = this.subLayerList.push(false) - 1;
        this._transparentOrder[layer.id] = this.subLayerList.push(true) - 1;
        this.subLayerEnabled.push(true);
        this.subLayerEnabled.push(true);

        this._updateLayerMaps();
        this._dirtyCameras = true;
        this.fire('add', layer);
    }

    /**
     * Inserts a layer (both opaque and semi-transparent parts) at the chosen index in the
     * {@link LayerComposition#layerList}.
     *
     * @param {import('../layer.js').Layer} layer - A {@link Layer} to add.
     * @param {number} index - Insertion position.
     */
    insert(layer, index) {
        // insert both opaque and transparent at the index
        if (this._isLayerAdded(layer)) return;
        this.layerList.splice(index, 0, layer, layer);
        this.subLayerList.splice(index, 0, false, true);

        const count = this.layerList.length;
        this._updateOpaqueOrder(index, count - 1);
        this._updateTransparentOrder(index, count - 1);
        this.subLayerEnabled.splice(index, 0, true, true);

        this._updateLayerMaps();
        this._dirtyCameras = true;
        this.fire('add', layer);
    }

    /**
     * Removes a layer (both opaque and semi-transparent parts) from {@link LayerComposition#layerList}.
     *
     * @param {import('../layer.js').Layer} layer - A {@link Layer} to remove.
     */
    remove(layer) {
        // remove all occurrences of a layer
        let id = this.layerList.indexOf(layer);

        delete this._opaqueOrder[id];
        delete this._transparentOrder[id];

        while (id >= 0) {
            this.layerList.splice(id, 1);
            this.subLayerList.splice(id, 1);
            this.subLayerEnabled.splice(id, 1);
            id = this.layerList.indexOf(layer);
            this._dirtyCameras = true;
            this.fire('remove', layer);
        }

        // update both orders
        const count = this.layerList.length;
        this._updateOpaqueOrder(0, count - 1);
        this._updateTransparentOrder(0, count - 1);
        this._updateLayerMaps();
    }

    // Sublayer API

    /**
     * Adds part of the layer with opaque (non semi-transparent) objects to the end of the
     * {@link LayerComposition#layerList}.
     *
     * @param {import('../layer.js').Layer} layer - A {@link Layer} to add.
     */
    pushOpaque(layer) {
        // add opaque to the end of the array
        if (this._isSublayerAdded(layer, false)) return;
        this.layerList.push(layer);
        this._opaqueOrder[layer.id] = this.subLayerList.push(false) - 1;
        this.subLayerEnabled.push(true);

        this._updateLayerMaps();
        this._dirtyCameras = true;
        this.fire('add', layer);
    }

    /**
     * Inserts an opaque part of the layer (non semi-transparent mesh instances) at the chosen
     * index in the {@link LayerComposition#layerList}.
     *
     * @param {import('../layer.js').Layer} layer - A {@link Layer} to add.
     * @param {number} index - Insertion position.
     */
    insertOpaque(layer, index) {
        // insert opaque at index
        if (this._isSublayerAdded(layer, false)) return;
        this.layerList.splice(index, 0, layer);
        this.subLayerList.splice(index, 0, false);

        const count = this.subLayerList.length;
        this._updateOpaqueOrder(index, count - 1);

        this.subLayerEnabled.splice(index, 0, true);

        this._updateLayerMaps();
        this._dirtyCameras = true;
        this.fire('add', layer);
    }

    /**
     * Removes an opaque part of the layer (non semi-transparent mesh instances) from
     * {@link LayerComposition#layerList}.
     *
     * @param {import('../layer.js').Layer} layer - A {@link Layer} to remove.
     */
    removeOpaque(layer) {
        // remove opaque occurrences of a layer
        for (let i = 0, len = this.layerList.length; i < len; i++) {
            if (this.layerList[i] === layer && !this.subLayerList[i]) {
                this.layerList.splice(i, 1);
                this.subLayerList.splice(i, 1);

                len--;
                this._updateOpaqueOrder(i, len - 1);

                this.subLayerEnabled.splice(i, 1);
                this._dirtyCameras = true;
                if (this.layerList.indexOf(layer) < 0) {
                    this.fire('remove', layer); // no sublayers left
                }
                break;
            }
        }
        this._updateLayerMaps();
    }

    /**
     * Adds part of the layer with semi-transparent objects to the end of the {@link LayerComposition#layerList}.
     *
     * @param {import('../layer.js').Layer} layer - A {@link Layer} to add.
     */
    pushTransparent(layer) {
        // add transparent to the end of the array
        if (this._isSublayerAdded(layer, true)) return;
        this.layerList.push(layer);
        this._transparentOrder[layer.id] = this.subLayerList.push(true) - 1;
        this.subLayerEnabled.push(true);

        this._updateLayerMaps();
        this._dirtyCameras = true;
        this.fire('add', layer);
    }

    /**
     * Inserts a semi-transparent part of the layer at the chosen index in the {@link LayerComposition#layerList}.
     *
     * @param {import('../layer.js').Layer} layer - A {@link Layer} to add.
     * @param {number} index - Insertion position.
     */
    insertTransparent(layer, index) {
        // insert transparent at index
        if (this._isSublayerAdded(layer, true)) return;
        this.layerList.splice(index, 0, layer);
        this.subLayerList.splice(index, 0, true);

        const count = this.subLayerList.length;
        this._updateTransparentOrder(index, count - 1);

        this.subLayerEnabled.splice(index, 0, true);

        this._updateLayerMaps();
        this._dirtyCameras = true;
        this.fire('add', layer);
    }

    /**
     * Removes a transparent part of the layer from {@link LayerComposition#layerList}.
     *
     * @param {import('../layer.js').Layer} layer - A {@link Layer} to remove.
     */
    removeTransparent(layer) {
        // remove transparent occurrences of a layer
        for (let i = 0, len = this.layerList.length; i < len; i++) {
            if (this.layerList[i] === layer && this.subLayerList[i]) {
                this.layerList.splice(i, 1);
                this.subLayerList.splice(i, 1);

                len--;
                this._updateTransparentOrder(i, len - 1);

                this.subLayerEnabled.splice(i, 1);
                this._dirtyCameras = true;
                if (this.layerList.indexOf(layer) < 0) {
                    this.fire('remove', layer); // no sublayers left
                }
                break;
            }
        }
        this._updateLayerMaps();
    }

    _getSublayerIndex(layer, transparent) {
        // find sublayer index in the composition array
        let id = this.layerList.indexOf(layer);
        if (id < 0) return -1;

        if (this.subLayerList[id] !== transparent) {
            id = this.layerList.indexOf(layer, id + 1);
            if (id < 0) return -1;
            if (this.subLayerList[id] !== transparent) {
                return -1;
            }
        }
        return id;
    }

    /**
     * Gets index of the opaque part of the supplied layer in the {@link LayerComposition#layerList}.
     *
     * @param {import('../layer.js').Layer} layer - A {@link Layer} to find index of.
     * @returns {number} The index of the opaque part of the specified layer.
     */
    getOpaqueIndex(layer) {
        return this._getSublayerIndex(layer, false);
    }

    /**
     * Gets index of the semi-transparent part of the supplied layer in the {@link LayerComposition#layerList}.
     *
     * @param {import('../layer.js').Layer} layer - A {@link Layer} to find index of.
     * @returns {number} The index of the semi-transparent part of the specified layer.
     */
    getTransparentIndex(layer) {
        return this._getSublayerIndex(layer, true);
    }

    /**
     * Update maps of layer IDs and names to match the layer list.
     *
     * @private
     */
    _updateLayerMaps() {
        this.layerIdMap.clear();
        this.layerNameMap.clear();
        for (let i = 0; i < this.layerList.length; i++) {
            const layer = this.layerList[i];
            this.layerIdMap.set(layer.id, layer);
            this.layerNameMap.set(layer.name, layer);
        }
    }

    /**
     * Finds a layer inside this composition by its ID. Null is returned, if nothing is found.
     *
     * @param {number} id - An ID of the layer to find.
     * @returns {import('../layer.js').Layer|null} The layer corresponding to the specified ID.
     * Returns null if layer is not found.
     */
    getLayerById(id) {
        return this.layerIdMap.get(id) ?? null;
    }

    /**
     * Finds a layer inside this composition by its name. Null is returned, if nothing is found.
     *
     * @param {string} name - The name of the layer to find.
     * @returns {import('../layer.js').Layer|null} The layer corresponding to the specified name.
     * Returns null if layer is not found.
     */
    getLayerByName(name) {
        return this.layerNameMap.get(name) ?? null;
    }

    _updateOpaqueOrder(startIndex, endIndex) {
        for (let i = startIndex; i <= endIndex; i++) {
            if (this.subLayerList[i] === false) {
                this._opaqueOrder[this.layerList[i].id] = i;
            }
        }
    }

    _updateTransparentOrder(startIndex, endIndex) {
        for (let i = startIndex; i <= endIndex; i++) {
            if (this.subLayerList[i] === true) {
                this._transparentOrder[this.layerList[i].id] = i;
            }
        }
    }

    // Used to determine which array of layers has any sublayer that is
    // on top of all the sublayers in the other array. The order is a dictionary
    // of <layerId, index>.
    _sortLayersDescending(layersA, layersB, order) {
        let topLayerA = -1;
        let topLayerB = -1;

        // search for which layer is on top in layersA
        for (let i = 0, len = layersA.length; i < len; i++) {
            const id = layersA[i];
            if (order.hasOwnProperty(id)) {
                topLayerA = Math.max(topLayerA, order[id]);
            }
        }

        // search for which layer is on top in layersB
        for (let i = 0, len = layersB.length; i < len; i++) {
            const id = layersB[i];
            if (order.hasOwnProperty(id)) {
                topLayerB = Math.max(topLayerB, order[id]);
            }
        }

        // if the layers of layersA or layersB do not exist at all
        // in the composition then return early with the other.
        if (topLayerA === -1 && topLayerB !== -1) {
            return 1;
        } else if (topLayerB === -1 && topLayerA !== -1) {
            return -1;
        }

        // sort in descending order since we want
        // the higher order to be first
        return topLayerB - topLayerA;
    }

    /**
     * Used to determine which array of layers has any transparent sublayer that is on top of all
     * the transparent sublayers in the other array.
     *
     * @param {number[]} layersA - IDs of layers.
     * @param {number[]} layersB - IDs of layers.
     * @returns {number} Returns a negative number if any of the transparent sublayers in layersA
     * is on top of all the transparent sublayers in layersB, or a positive number if any of the
     * transparent sublayers in layersB is on top of all the transparent sublayers in layersA, or 0
     * otherwise.
     * @private
     */
    sortTransparentLayers(layersA, layersB) {
        return this._sortLayersDescending(layersA, layersB, this._transparentOrder);
    }

    /**
     * Used to determine which array of layers has any opaque sublayer that is on top of all the
     * opaque sublayers in the other array.
     *
     * @param {number[]} layersA - IDs of layers.
     * @param {number[]} layersB - IDs of layers.
     * @returns {number} Returns a negative number if any of the opaque sublayers in layersA is on
     * top of all the opaque sublayers in layersB, or a positive number if any of the opaque
     * sublayers in layersB is on top of all the opaque sublayers in layersA, or 0 otherwise.
     * @private
     */
    sortOpaqueLayers(layersA, layersB) {
        return this._sortLayersDescending(layersA, layersB, this._opaqueOrder);
    }
}

export { LayerComposition };<|MERGE_RESOLUTION|>--- conflicted
+++ resolved
@@ -104,49 +104,7 @@
         this._renderActions = null;
     }
 
-<<<<<<< HEAD
-    // returns an empty light cluster object to be used when no lights are used
-    getEmptyWorldClusters(device) {
-        if (!this._emptyWorldClusters) {
-
-            // create cluster structure with no lights
-            this._emptyWorldClusters = new WorldClusters(device);
-            this._emptyWorldClusters.name = 'ClusterEmpty';
-
-            // update it once to avoid doing it each frame
-            this._emptyWorldClusters.update([], false, null);
-        }
-
-        return this._emptyWorldClusters;
-    }
-
-    // function which splits list of lights on a a target object into separate lists of lights based on light type
-    _splitLightsArray(target) {
-
-        const splitLights = target._splitLights;
-        splitLights[LIGHTTYPE_DIRECTIONAL].length = 0;
-        splitLights[LIGHTTYPE_OMNI].length = 0;
-        splitLights[LIGHTTYPE_SPOT].length = 0;
-
-        const lights = target._lights;
-        for (let i = 0; i < lights.length; i++) {
-            const light = lights[i];
-            if (light.enabled) {
-                splitLights[light._type].push(light);
-            }
-        }
-
-        // sort the lights by their key, as the order of lights is used to generate shader generation key,
-        // and this avoids new shaders being generated when lights are reordered
-        splitLights[LIGHTTYPE_DIRECTIONAL].sort((a, b) => a.key - b.key);
-        splitLights[LIGHTTYPE_OMNI].sort((a, b) => a.key - b.key);
-        splitLights[LIGHTTYPE_SPOT].sort((a, b) => a.key - b.key);
-    }
-
-    _update(device, clusteredLightingEnabled = false) {
-=======
     _update() {
->>>>>>> bf0b7c6e
         const len = this.layerList.length;
 
         // if composition dirty flag is not set, test if layers are marked dirty
