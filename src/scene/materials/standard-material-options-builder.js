import {
    PIXELFORMAT_DXT5, PIXELFORMAT_RGBA8, TEXTURETYPE_SWIZZLEGGGR
} from '../../platform/graphics/constants.js';

import {
    BLEND_NONE,
    GAMMA_NONE, GAMMA_SRGBHDR,
    LIGHTTYPE_DIRECTIONAL, LIGHTTYPE_OMNI, LIGHTTYPE_SPOT,
    MASK_AFFECT_DYNAMIC,
    SHADER_FORWARDHDR,
    SHADERDEF_DIRLM, SHADERDEF_INSTANCING, SHADERDEF_LM, SHADERDEF_MORPH_POSITION, SHADERDEF_MORPH_NORMAL, SHADERDEF_NOSHADOW, SHADERDEF_MORPH_TEXTURE_BASED,
    SHADERDEF_SCREENSPACE, SHADERDEF_SKIN, SHADERDEF_TANGENTS, SHADERDEF_UV0, SHADERDEF_UV1, SHADERDEF_VCOLOR, SHADERDEF_LMAMBIENT,
    TONEMAP_LINEAR,
    SPECULAR_PHONG,
} from '../constants.js';
import { _matTex2D } from '../shader-lib/programs/standard.js';

const arraysEqual = (a, b) => {
    if (a.length !== b.length) {
        return false;
    }
    for (let i = 0; i < a.length; ++i) {
        if (a[i] !== b[i]) {
            return false;
        }
    }
    return true;
};

const notWhite = (color) => {
    return color.r !== 1 || color.g !== 1 || color.b !== 1;
};

const notBlack = (color) => {
    return color.r !== 0 || color.g !== 0 || color.b !== 0;
};

class StandardMaterialOptionsBuilder {
    constructor() {
        this._mapXForms = null;
    }

    // Minimal options for Depth and Shadow passes
    updateMinRef(options, scene, stdMat, objDefs, staticLightList, pass, sortedLights) {
        this._updateSharedOptions(options, scene, stdMat, objDefs, pass);
        this._updateMinOptions(options, stdMat);
        this._updateUVOptions(options, stdMat, objDefs, true);
        options.litOptions.chunks = options.chunks;
    }

    updateRef(options, scene, stdMat, objDefs, staticLightList, pass, sortedLights) {
        this._updateSharedOptions(options, scene, stdMat, objDefs, pass);
        this._updateEnvOptions(options, stdMat, scene);
        this._updateMaterialOptions(options, stdMat);
        if (pass === SHADER_FORWARDHDR) {
            if (options.litOptions.gamma) options.litOptions.gamma = GAMMA_SRGBHDR;
            options.litOptions.toneMap = TONEMAP_LINEAR;
        }
        options.litOptions.hasTangents = objDefs && ((objDefs & SHADERDEF_TANGENTS) !== 0);
        this._updateLightOptions(options, scene, stdMat, objDefs, sortedLights, staticLightList);
        this._updateUVOptions(options, stdMat, objDefs, false);
        options.litOptions.chunks = options.chunks;
    }

    _updateSharedOptions(options, scene, stdMat, objDefs, pass) {
        options.forceUv1 = stdMat.forceUv1;
        options.chunks = stdMat.chunks || '';

        options.pass = pass;
        options.litOptions.alphaTest = stdMat.alphaTest > 0;
        options.litOptions.forceFragmentPrecision = stdMat.forceFragmentPrecision || '';
        options.litOptions.blendType = stdMat.blendType;
        options.litOptions.separateAmbient = false;    // store ambient light color in separate variable, instead of adding it to diffuse directly
        options.litOptions.screenSpace = objDefs && (objDefs & SHADERDEF_SCREENSPACE) !== 0;
        options.litOptions.skin = objDefs && (objDefs & SHADERDEF_SKIN) !== 0;
        options.litOptions.useInstancing = objDefs && (objDefs & SHADERDEF_INSTANCING) !== 0;
        options.litOptions.useMorphPosition = objDefs && (objDefs & SHADERDEF_MORPH_POSITION) !== 0;
        options.litOptions.useMorphNormal = objDefs && (objDefs & SHADERDEF_MORPH_NORMAL) !== 0;
        options.litOptions.useMorphTextureBased = objDefs && (objDefs & SHADERDEF_MORPH_TEXTURE_BASED) !== 0;

        options.litOptions.nineSlicedMode = stdMat.nineSlicedMode || 0;

        // clustered lighting features (in shared options as shadow pass needs this too)
        if (scene.clusteredLightingEnabled && stdMat.useLighting) {
            options.litOptions.clusteredLightingEnabled = true;
            options.litOptions.clusteredLightingCookiesEnabled = scene.lighting.cookiesEnabled;
            options.litOptions.clusteredLightingShadowsEnabled = scene.lighting.shadowsEnabled;
            options.litOptions.clusteredLightingShadowType = scene.lighting.shadowType;
            options.litOptions.clusteredLightingAreaLightsEnabled = scene.lighting.areaLightsEnabled;
        } else {
            options.litOptions.clusteredLightingEnabled = false;
            options.litOptions.clusteredLightingCookiesEnabled = false;
            options.litOptions.clusteredLightingShadowsEnabled = false;
            options.litOptions.clusteredLightingAreaLightsEnabled = false;
        }
    }

    _updateUVOptions(options, stdMat, objDefs, minimalOptions) {
        let hasUv0 = false;
        let hasUv1 = false;
        let hasUv2 = false;
        let hasUv3 = false;
        let hasUv4 = false;
        let hasVcolor = false;
        if (objDefs) {
            hasUv0 = (objDefs & SHADERDEF_UV0) !== 0;
            hasUv1 = (objDefs & SHADERDEF_UV1) !== 0;
            hasUv2 = hasUv1;
            hasUv3 = hasUv1;
            hasUv4 = hasUv1;
            hasVcolor = (objDefs & SHADERDEF_VCOLOR) !== 0;
        }

        options.litOptions.vertexColors = false;
        this._mapXForms = [];

        const uniqueTextureMap = {};
        for (const p in _matTex2D) {
            this._updateTexOptions(options, stdMat, p, hasUv0, hasUv1, hasVcolor, minimalOptions, uniqueTextureMap);
        }
        this._mapXForms = null;

        // All texture related lit options
        options.litOptions.lightMapEnabled = options.lightMap;
        options.litOptions.useLightMapVertexColors = options.lightVertexColor;
        options.litOptions.dirLightMapEnabled = options.dirLightMap;
        options.litOptions.heightMapEnabled = options.heightMap;
        options.litOptions.normalMapEnabled = options.normalMap;
        options.litOptions.clearCoatNormalMapEnabled = options.clearCoatNormalMap;
        options.litOptions.aoMapEnabled = options.aoMap;
        options.litOptions.useAoVertexColors = options.aoVertexColor;
        options.litOptions.diffuseMapEnabled = options.diffuseMap;
    }

    _updateTexOptions(options, stdMat, p, hasUv0, hasUv1, hasVcolor, minimalOptions, uniqueTextureMap) {
        const mname = p + 'Map';
        const vname = p + 'VertexColor';
        const vcname = p + 'VertexColorChannel';
        const cname = mname + 'Channel';
        const tname = mname + 'Transform';
        const uname = mname + 'Uv';
        const iname = mname + 'Identifier';

        // Avoid overriding previous lightMap properties
        if (p !== 'light') {
            options[mname] = false;
            options[iname] = undefined;
            options[cname] = '';
            options[tname] = 0;
            options[uname] = 0;
        }
        options[vname] = false;
        options[vcname] = '';

        const isOpacity = p === 'opacity';
        if (isOpacity && stdMat.blendType === BLEND_NONE && stdMat.alphaTest === 0.0 && !stdMat.alphaToCoverage) {
            return;
        }

        if (!minimalOptions || isOpacity) {
            if (p !== 'height' && stdMat[vname]) {
                if (hasVcolor) {
                    options[vname] = stdMat[vname];
                    options[vcname] = stdMat[vcname];
                    options.litOptions.vertexColors = true;
                }
            }
            if (stdMat[mname]) {
                let allow = true;
                if (stdMat[uname] === 0 && !hasUv0) allow = false;
                if (stdMat[uname] === 1 && !hasUv1) allow = false;
                if (allow) {

                    // create an intermediate map between the textures and their slots
                    // to ensure the unique texture mapping isn't dependent on the texture id
                    // as that will change when textures are changed, even if the sharing is the same
                    const mapId = stdMat[mname].id;
                    let identifier = uniqueTextureMap[mapId];
                    if (identifier === undefined) {
                        uniqueTextureMap[mapId] = p;
                        identifier = p;
                    }

                    options[mname] = !!stdMat[mname];
                    options[iname] = identifier;
                    options[tname] = this._getMapTransformID(stdMat.getUniform(tname), stdMat[uname]);
                    options[cname] = stdMat[cname];
                    options[uname] = stdMat[uname];
                }
            }
        }
    }

    _updateMinOptions(options, stdMat) {
        options.opacityTint = stdMat.opacity !== 1 && stdMat.blendType !== BLEND_NONE;
        options.litOptions.lights = [];
    }

    _updateMaterialOptions(options, stdMat) {
        const diffuseTint = (stdMat.diffuseTint || (!stdMat.diffuseMap && !stdMat.diffuseVertexColor)) &&
                            notWhite(stdMat.diffuse);

        const useSpecular = !!(stdMat.useMetalness || stdMat.specularMap || stdMat.sphereMap || stdMat.cubeMap ||
                            notBlack(stdMat.specular) || (stdMat.specularityFactor > 0 && stdMat.useMetalness) ||
                            stdMat.enableGGXSpecular ||
                            (stdMat.clearCoat > 0));

        const useSpecularColor = (!stdMat.useMetalness || stdMat.useMetalnessSpecularColor);
        const specularTint = useSpecular &&
                             (stdMat.specularTint || (!stdMat.specularMap && !stdMat.specularVertexColor)) &&
                             notWhite(stdMat.specular);

        const specularityFactorTint = useSpecular && stdMat.useMetalnessSpecularColor &&
                                      (stdMat.specularityFactorTint || (stdMat.specularityFactor < 1 && !stdMat.specularityFactorMap));

        const emissiveTintColor = !stdMat.emissiveMap || (notWhite(stdMat.emissive) && stdMat.emissiveTint);
        const emissiveTintIntensity = (stdMat.emissiveIntensity !== 1);

        const isPackedNormalMap = stdMat.normalMap ? (stdMat.normalMap.format === PIXELFORMAT_DXT5 || stdMat.normalMap.type === TEXTURETYPE_SWIZZLEGGGR) : false;

        options.opacityTint = (stdMat.opacity !== 1 && stdMat.blendType !== BLEND_NONE) ? 1 : 0;
        options.ambientTint = stdMat.ambientTint;
        options.diffuseTint = diffuseTint ? 2 : 0;
        options.specularTint = specularTint ? 2 : 0;
        options.specularityFactorTint = specularityFactorTint ? 1 : 0;
        options.metalnessTint = (stdMat.useMetalness && stdMat.metalness < 1) ? 1 : 0;
        options.glossTint = 1;
        options.emissiveTint = (emissiveTintColor ? 2 : 0) + (emissiveTintIntensity ? 1 : 0);
        options.diffuseEncoding = stdMat.diffuseMap?.encoding;
        options.diffuseDetailEncoding = stdMat.diffuseDetailMap?.encoding;
        options.emissiveEncoding = stdMat.emissiveMap?.encoding;
        options.lightMapEncoding = stdMat.lightMap?.encoding;
        options.packedNormal = isPackedNormalMap;
        options.refractionTint = (stdMat.refraction !== 1.0) ? 1 : 0;
        options.refractionIndexTint = (stdMat.refractionIndex !== 1.0 / 1.5) ? 1 : 0;
        options.thicknessTint = (stdMat.useDynamicRefraction && stdMat.thickness !== 1.0) ? 1 : 0;
        options.specularEncoding = stdMat.specularEncoding || 'linear';
        options.sheenEncoding = stdMat.sheenEncoding || 'linear';
        options.aoMapUv = stdMat.aoUvSet; // backwards compatibility
        options.aoDetail = !!stdMat.aoMap;
        options.diffuseDetail = !!stdMat.diffuseMap;
        options.normalDetail = !!stdMat.normalMap;
        options.diffuseDetailMode = stdMat.diffuseDetailMode;
        options.aoDetailMode = stdMat.aoDetailMode;
        options.clearCoatTint = (stdMat.clearCoat !== 1.0) ? 1 : 0;
        options.clearCoatGloss = !!stdMat.clearCoatGloss;
        options.clearCoatGlossTint = (stdMat.clearCoatGloss !== 1.0) ? 1 : 0;

        options.iridescenceTint = stdMat.iridescence !== 1.0 ? 1 : 0;

        options.sheenTint = (stdMat.useSheen && notWhite(stdMat.sheen)) ? 2 : 0;
        options.sheenGlossTint = 1;

        options.glossInvert = stdMat.glossInvert;
        options.sheenGlossInvert = stdMat.sheenGlossInvert;
        options.clearCoatGlossInvert = stdMat.clearCoatGlossInvert;

        // LIT OPTIONS
        options.litOptions.useAmbientTint = options.ambientTint;
        options.litOptions.customFragmentShader = stdMat.customFragmentShader;
        options.litOptions.pixelSnap = stdMat.pixelSnap;

        options.litOptions.useClearCoatNormalMap = !!stdMat.clearCoatNormalMap;
        options.litOptions.useDiffuseMap = !!stdMat.diffuseMap;
        options.litOptions.useAoMap = !!stdMat.aoMap;

        options.litOptions.detailModes = !!options.diffuseDetail || !!options.aoDetail;
        options.litOptions.shadingModel = stdMat.shadingModel;
        options.litOptions.ambientSH = !!stdMat.ambientSH;
        options.litOptions.fastTbn = stdMat.fastTbn;
        options.litOptions.twoSidedLighting = stdMat.twoSidedLighting;
        options.litOptions.occludeSpecular = stdMat.occludeSpecular;
        options.litOptions.occludeSpecularFloat = (stdMat.occludeSpecularIntensity !== 1.0);

        options.litOptions.useMsdf = !!stdMat.msdfMap;
        options.litOptions.msdfTextAttribute = !!stdMat.msdfTextAttribute;

        options.litOptions.alphaToCoverage = stdMat.alphaToCoverage;
        options.litOptions.opacityFadesSpecular = stdMat.opacityFadesSpecular;

        options.litOptions.cubeMapProjection = stdMat.cubeMapProjection;

        options.litOptions.occludeDirect = stdMat.occludeDirect;
        options.litOptions.conserveEnergy = stdMat.conserveEnergy && stdMat.shadingModel !== SPECULAR_PHONG;
        options.litOptions.useSpecular = useSpecular;
        options.litOptions.useSpecularityFactor = (specularityFactorTint || !!stdMat.specularityFactorMap) && stdMat.useMetalnessSpecularColor;
        options.litOptions.useSpecularColor = useSpecularColor;
        options.litOptions.enableGGXSpecular = stdMat.enableGGXSpecular;
        options.litOptions.fresnelModel = stdMat.fresnelModel;
        options.litOptions.useRefraction = (stdMat.refraction || !!stdMat.refractionMap) && (stdMat.useDynamicRefraction || !!options.litOptions.reflectionSource);
        options.litOptions.useClearCoat = !!stdMat.clearCoat;
        options.litOptions.useSheen = stdMat.useSheen;
        options.litOptions.useIridescence = stdMat.useIridescence && stdMat.iridescence !== 0.0;
        options.litOptions.useMetalness = stdMat.useMetalness;
        options.litOptions.useDynamicRefraction = stdMat.useDynamicRefraction;
    }

    _updateEnvOptions(options, stdMat, scene) {
        options.litOptions.fog = stdMat.useFog ? scene.fog : 'none';
        options.litOptions.gamma = stdMat.useGammaTonemap ? scene.gammaCorrection : GAMMA_NONE;
        options.litOptions.toneMap = stdMat.useGammaTonemap ? scene.toneMapping : -1;
        options.litOptions.fixSeams = (stdMat.cubeMap ? stdMat.cubeMap.fixCubemapSeams : false);

        const isPhong = stdMat.shadingModel === SPECULAR_PHONG;

        let usingSceneEnv = false;

        // source of environment reflections is as follows:
        if (stdMat.envAtlas && stdMat.cubeMap && !isPhong) {
            // magnopus patched, force envAtlas source due to missing reflections
            options.litOptions.reflectionSource = 'envAtlas';
            options.litOptions.reflectionEncoding = stdMat.envAtlas.encoding;
            options.litOptions.reflectionCubemapEncoding = stdMat.cubeMap.encoding;
        } else if (stdMat.envAtlas && !isPhong) {
            options.litOptions.reflectionSource = 'envAtlas';
            options.litOptions.reflectionEncoding = stdMat.envAtlas.encoding;
            // Magnopus Patched
            usingSceneEnv = true;
        } else if (stdMat.cubeMap) {
            options.litOptions.reflectionSource = 'cubeMap';
            options.litOptions.reflectionEncoding = stdMat.cubeMap.encoding;
        } else if (stdMat.sphereMap) {
            options.litOptions.reflectionSource = 'sphereMap';
            options.litOptions.reflectionEncoding = stdMat.sphereMap.encoding;
        } else if (stdMat.useSkybox && scene.envAtlas && scene.skybox && !isPhong) {
            // magnopus patched, force envAtlas source due to missing reflections
            options.litOptions.reflectionSource = 'envAtlas';
            options.litOptions.reflectionEncoding = scene.envAtlas.encoding;
            options.litOptions.reflectionCubemapEncoding = scene.skybox.encoding;
            usingSceneEnv = true;
        } else if (stdMat.useSkybox && scene.envAtlas && !isPhong) {
            options.litOptions.reflectionSource = 'envAtlas';
            options.litOptions.reflectionEncoding = scene.envAtlas.encoding;
            usingSceneEnv = true;
        } else if (stdMat.useSkybox && scene.skybox) {
            options.litOptions.reflectionSource = 'cubeMap';
            options.litOptions.reflectionEncoding = scene.skybox.encoding;
            usingSceneEnv = true;
        } else {
            options.litOptions.reflectionSource = null;
            options.litOptions.reflectionEncoding = null;
        }

        // source of environment ambient is as follows:
        if (stdMat.ambientSH && !isPhong) {
            options.litOptions.ambientSource = 'ambientSH';
            options.litOptions.ambientEncoding = null;
        } else {
            const envAtlas = stdMat.envAtlas || (stdMat.useSkybox && scene.envAtlas ? scene.envAtlas : null);
            if (envAtlas && !isPhong) {
                options.litOptions.ambientSource = 'envAtlas';
                options.litOptions.ambientEncoding = envAtlas.encoding;
            } else {
                options.litOptions.ambientSource = 'constant';
                options.litOptions.ambientEncoding = null;
            }
        }

<<<<<<< HEAD
        options.litOptions.skyboxIntensity = usingSceneEnv && (scene.skyboxIntensity !== 1 || scene.skyboxLuminance !== 0 || scene.physicalUnits);
        options.litOptions.useCubeMapRotation = usingSceneEnv && scene.skyboxRotation && !scene.skyboxRotation.equals(Quat.IDENTITY);
=======
        // TODO: add a test for if non skybox cubemaps have rotation (when this is supported) - for now assume no non-skybox cubemap rotation
        options.litOptions.skyboxIntensity = usingSceneEnv && (scene.skyboxIntensity !== 1 || scene.physicalUnits);
        options.litOptions.useCubeMapRotation = usingSceneEnv && scene._skyboxRotationShaderInclude;
>>>>>>> 7fc5c5c2
    }

    _updateLightOptions(options, scene, stdMat, objDefs, sortedLights, staticLightList) {
        options.lightMap = false;
        options.lightMapChannel = '';
        options.lightMapUv = 0;
        options.lightMapTransform = 0;
        options.litOptions.lightMapWithoutAmbient = false;
        options.dirLightMap = false;

        if (objDefs) {
            options.litOptions.noShadow = (objDefs & SHADERDEF_NOSHADOW) !== 0;

            if ((objDefs & SHADERDEF_LM) !== 0) {
                options.lightMapEncoding = scene.lightmapPixelFormat === PIXELFORMAT_RGBA8 ? 'rgbm' : 'linear';
                options.lightMap = true;
                options.lightMapChannel = 'rgb';
                options.lightMapUv = 1;
                options.lightMapTransform = 0;
                options.litOptions.lightMapWithoutAmbient = !stdMat.lightMap;
                if ((objDefs & SHADERDEF_DIRLM) !== 0) {
                    options.dirLightMap = true;
                }

                // if lightmaps contain baked ambient light, disable real-time ambient light
                if ((objDefs & SHADERDEF_LMAMBIENT) !== 0) {
                    options.litOptions.lightMapWithoutAmbient = false;
                }
            }
        }

        if (stdMat.useLighting) {
            const lightsFiltered = [];
            const mask = objDefs ? (objDefs >> 16) : MASK_AFFECT_DYNAMIC;

            // mask to select lights (dynamic vs lightmapped) when using clustered lighting
            options.litOptions.lightMaskDynamic = !!(mask & MASK_AFFECT_DYNAMIC);

            if (sortedLights) {
                this._collectLights(LIGHTTYPE_DIRECTIONAL, sortedLights[LIGHTTYPE_DIRECTIONAL], lightsFiltered, mask);
                this._collectLights(LIGHTTYPE_OMNI, sortedLights[LIGHTTYPE_OMNI], lightsFiltered, mask, staticLightList);
                this._collectLights(LIGHTTYPE_SPOT, sortedLights[LIGHTTYPE_SPOT], lightsFiltered, mask, staticLightList);
            }
            options.litOptions.lights = lightsFiltered;
        } else {
            options.litOptions.lights = [];
        }

        if (options.litOptions.lights.length === 0) {
            options.litOptions.noShadow = true;
        }
    }

    _collectLights(lType, lights, lightsFiltered, mask, staticLightList) {
        for (let i = 0; i < lights.length; i++) {
            const light = lights[i];
            if (light.enabled) {
                if (light.mask & mask) {
                    if (lType !== LIGHTTYPE_DIRECTIONAL) {
                        if (light.isStatic) {
                            continue;
                        }
                    }
                    lightsFiltered.push(light);
                }
            }
        }

        if (staticLightList) {
            for (let i = 0; i < staticLightList.length; i++) {
                const light = staticLightList[i];
                if (light._type === lType) {
                    lightsFiltered.push(light);
                }
            }
        }
    }

    _getMapTransformID(xform, uv) {
        if (!xform) return 0;

        let xforms = this._mapXForms[uv];
        if (!xforms) {
            xforms = [];
            this._mapXForms[uv] = xforms;
        }

        for (let i = 0; i < xforms.length; i++) {
            if (arraysEqual(xforms[i][0].value, xform[0].value) &&
                arraysEqual(xforms[i][1].value, xform[1].value)) {
                return i + 1;
            }
        }

        return xforms.push(xform);
    }
}

export { StandardMaterialOptionsBuilder };<|MERGE_RESOLUTION|>--- conflicted
+++ resolved
@@ -1,3 +1,4 @@
+import { Quat } from '../../core/math/quat.js';
 import {
     PIXELFORMAT_DXT5, PIXELFORMAT_RGBA8, TEXTURETYPE_SWIZZLEGGGR
 } from '../../platform/graphics/constants.js';
@@ -356,14 +357,9 @@
             }
         }
 
-<<<<<<< HEAD
+        // TODO: add a test for if non skybox cubemaps have rotation (when this is supported) - for now assume no non-skybox cubemap rotation
         options.litOptions.skyboxIntensity = usingSceneEnv && (scene.skyboxIntensity !== 1 || scene.skyboxLuminance !== 0 || scene.physicalUnits);
-        options.litOptions.useCubeMapRotation = usingSceneEnv && scene.skyboxRotation && !scene.skyboxRotation.equals(Quat.IDENTITY);
-=======
-        // TODO: add a test for if non skybox cubemaps have rotation (when this is supported) - for now assume no non-skybox cubemap rotation
-        options.litOptions.skyboxIntensity = usingSceneEnv && (scene.skyboxIntensity !== 1 || scene.physicalUnits);
-        options.litOptions.useCubeMapRotation = usingSceneEnv && scene._skyboxRotationShaderInclude;
->>>>>>> 7fc5c5c2
+        options.litOptions.useCubeMapRotation = usingSceneEnv && scene._skyboxRotationShaderInclude && scene.skyboxRotation && !scene.skyboxRotation.equals(Quat.IDENTITY);
     }
 
     _updateLightOptions(options, scene, stdMat, objDefs, sortedLights, staticLightList) {
