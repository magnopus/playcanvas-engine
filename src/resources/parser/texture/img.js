import { path } from '../../../core/path.js';

import { PIXELFORMAT_R8_G8_B8, PIXELFORMAT_R8_G8_B8_A8, TEXHINT_ASSET } from '../../../graphics/graphics.js';
import { Texture } from '../../../graphics/texture.js';

<<<<<<< HEAD
    Object.assign(ImgParser.prototype, {
        load: function (url, callback, asset) {
            var crossOrigin;
            if (asset && asset.options && asset.options.hasOwnProperty('crossOrigin')) {
                crossOrigin = asset.options.crossOrigin;
            } else if (pc.ABSOLUTE_URL.test(url.load)) {
                crossOrigin = this.crossOrigin;
            }
            this._loadImage(url.load, url.original, crossOrigin, callback);
        },
=======
import { ABSOLUTE_URL } from '../../../asset/constants.js';
>>>>>>> d948c70d

/**
 * @class
 * @name pc.ImgParser
 * @implements {pc.TextureParser}
 * @classdesc Parser for browser-supported image formats.
 */
function ImgParser(registry, retryRequests) {
    // by default don't try cross-origin, because some browsers send different cookies (e.g. safari) if this is set.
    this.crossOrigin = registry.prefix ? 'anonymous' : null;
    this.retryRequests = !!retryRequests;
}

Object.assign(ImgParser.prototype, {
    load: function (url, callback, asset) {
        var crossOrigin;
        if (asset && asset.options && asset.options.hasOwnProperty('crossOrigin')) {
            crossOrigin = asset.options.crossOrigin;
        } else if (ABSOLUTE_URL.test(url.load)) {
            crossOrigin = this.crossOrigin;
        }
        this._loadImage(url.load, url.original, crossOrigin, callback);
    },

    open: function (url, data, device) {
        var ext = path.getExtension(url).toLowerCase();
        var format = (ext === ".jpg" || ext === ".jpeg") ? PIXELFORMAT_R8_G8_B8 : PIXELFORMAT_R8_G8_B8_A8;
        var texture = new Texture(device, {
            name: url,
            // #ifdef PROFILER
            profilerHint: TEXHINT_ASSET,
            // #endif
            width: data.width,
            height: data.height,
            format: format
        });
        texture.setSource(data);
        return texture;
    },

    _loadImage: function (url, originalUrl, crossOrigin, callback) {
        var image = new Image();
        if (crossOrigin) {
            image.crossOrigin = crossOrigin;
        }

        var retries = 0;
        var maxRetries = 5;
        var retryTimeout;
        var retryRequests = this.retryRequests;

        // Call success callback after opening Texture
        image.onload = function () {
            callback(null, image);
        };

        image.onerror = function () {
            // Retry a few times before failing
            if (retryTimeout) return;

            if (retryRequests && ++retries <= maxRetries) {
                var retryDelay = Math.pow(2, retries) * 100;
                console.log("Error loading Texture from: '" + originalUrl + "' - Retrying in " + retryDelay + "ms...");

                var idx = url.indexOf('?');
                var separator = idx >= 0 ? '&' : '?';

                retryTimeout = setTimeout(function () {
                    // we need to add a cache busting argument if we are trying to re-load an image element
                    // with the same URL
                    image.src = url + separator + 'retry=' + Date.now();
                    retryTimeout = null;
                }, retryDelay);
            } else {
                // Call error callback with details.
                callback("Error loading Texture from: '" + originalUrl + "'");
            }
        };

        image.src = url;
    }
});

export { ImgParser };<|MERGE_RESOLUTION|>--- conflicted
+++ resolved
@@ -3,20 +3,7 @@
 import { PIXELFORMAT_R8_G8_B8, PIXELFORMAT_R8_G8_B8_A8, TEXHINT_ASSET } from '../../../graphics/graphics.js';
 import { Texture } from '../../../graphics/texture.js';
 
-<<<<<<< HEAD
-    Object.assign(ImgParser.prototype, {
-        load: function (url, callback, asset) {
-            var crossOrigin;
-            if (asset && asset.options && asset.options.hasOwnProperty('crossOrigin')) {
-                crossOrigin = asset.options.crossOrigin;
-            } else if (pc.ABSOLUTE_URL.test(url.load)) {
-                crossOrigin = this.crossOrigin;
-            }
-            this._loadImage(url.load, url.original, crossOrigin, callback);
-        },
-=======
 import { ABSOLUTE_URL } from '../../../asset/constants.js';
->>>>>>> d948c70d
 
 /**
  * @class
