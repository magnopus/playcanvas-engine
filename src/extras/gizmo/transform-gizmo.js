import { math } from '../../core/math/math.js';
import { Color } from '../../core/math/color.js';
import { Quat } from '../../core/math/quat.js';
import { Vec3 } from '../../core/math/vec3.js';
import { Ray } from '../../core/shape/ray.js';
import { Plane } from '../../core/shape/plane.js';
import { PROJECTION_PERSPECTIVE } from '../../scene/constants.js';

import {
    COLOR_RED,
    COLOR_GREEN,
    COLOR_BLUE,
    COLOR_YELLOW,
    COLOR_GRAY,
    color4from3
} from './color.js';
import { Gizmo } from './gizmo.js';
import { Debug } from '../../core/debug.js';

/**
 * @import { Shape } from './shape/shape.js'
 * @import { CameraComponent } from '../../framework/components/camera/component.js'
 * @import { Layer } from '../../scene/layer.js'
 * @import { MeshInstance } from '../../scene/mesh-instance.js'
 * @import { GizmoAxis, GizmoDragMode } from './constants.js'
 */

/**
 * @typedef {object} GizmoTheme
 * @property {{ [K in 'x' | 'y' | 'z' | 'f' | 'xyz']: Color }} shapeBase - The axis colors.
 * @property {{ [K in 'x' | 'y' | 'z' | 'f' | 'xyz']: Color }} shapeHover - The hover colors.
 * @property {{ [K in 'x' | 'y' | 'z' | 'f']: Color }} guideBase - The guide line colors.
 * @property {number} guideOcclusion - The guide occlusion value. Defaults to 0.8.
 * @property {Color} disabled - The disabled color.
 */

// temporary variables
const v1 = new Vec3();
const v2 = new Vec3();
const point = new Vec3();
const ray = new Ray();
const plane = new Plane();
const color = new Color();

// constants
const AXES = /** @type {('x' | 'y' | 'z')[]} */ (['x', 'y', 'z']);

// Magnopus Patched - export axis shape constants
/**
 * Shape axis for the line X.
 *
 * @type {string}
 */
export const SHAPEAXIS_X = 'x';

/**
 * Shape axis for the line Y.
 *
 * @type {string}
 */
export const SHAPEAXIS_Y = 'y';

/**
 * Shape axis for the line Z.
 *
 * @type {string}
 */
export const SHAPEAXIS_Z = 'z';

/**
 * Shape axis for the plane YZ.
 *
 * @type {string}
 */
export const SHAPEAXIS_YZ = 'yz';

/**
 * Shape axis for the plane XZ.
 *
 * @type {string}
 */
export const SHAPEAXIS_XZ = 'xz';

/**
 * Shape axis for the plane XY.
 *
 * @type {string}
 */
export const SHAPEAXIS_XY = 'xy';

/**
 * Shape axis for all directions XYZ.
 *
 * @type {string}
 */
export const SHAPEAXIS_XYZ = 'xyz';

/**
 * Shape axis for facing the camera.
 *
 * @type {string}
 */
export const SHAPEAXIS_FACE = 'face';

/**
 * The base class for all transform gizmos.
 *
 * @category Gizmo
 */
class TransformGizmo extends Gizmo {
    /**
     * Fired when when the transformation has started.
     *
     * @event
     * @example
     * const gizmo = new pc.TransformGizmo(camera, layer);
     * gizmo.on('transform:start', () => {
     *     console.log('Transformation started');
     * });
     */
    static EVENT_TRANSFORMSTART = 'transform:start';

    /**
     * Fired during the transformation.
     *
     * @event
     * @example
     * const gizmo = new pc.TransformGizmo(camera, layer);
     * gizmo.on('transform:move', (pointDelta, angleDelta) => {
     *     console.log('Transformation moved by ${pointDelta} (angle: ${angleDelta})');
     * });
     */
    static EVENT_TRANSFORMMOVE = 'transform:move';

    /**
     * Fired when when the transformation has ended.
     *
     * @event
     * @example
     * const gizmo = new pc.TransformGizmo(camera, layer);
     * gizmo.on('transform:end', () => {
     *     console.log('Transformation ended');
     * });
     */
    static EVENT_TRANSFORMEND = 'transform:end';

    /**
     * Internal theme.
     *
     * @type {GizmoTheme}
     * @protected
     */
    _theme = {
        shapeBase: {
            x: color4from3(COLOR_RED, 0.6),
            y: color4from3(COLOR_GREEN, 0.6),
            z: color4from3(COLOR_BLUE, 0.6),
            xyz: color4from3(Color.WHITE, 0.6),
            f: color4from3(Color.WHITE, 0.6)
        },
        shapeHover: {
            x: COLOR_RED.clone(),
            y: COLOR_GREEN.clone(),
            z: COLOR_BLUE.clone(),
            xyz: Color.WHITE.clone(),
            f: COLOR_YELLOW.clone()
        },
        guideBase: {
            x: COLOR_RED.clone(),
            y: COLOR_GREEN.clone(),
            z: COLOR_BLUE.clone(),
            f: COLOR_YELLOW.clone()
        },
        guideOcclusion: 0.8,
        disabled: COLOR_GRAY.clone()
    };

    /**
     * Internal gizmo starting rotation in world space.
     *
     * @type {Vec3}
     * @protected
     */
    _rootStartPos = new Vec3();

    /**
     * Internal gizmo starting rotation in world space.
     *
     * @type {Quat}
     * @protected
     */
    _rootStartRot = new Quat();

    /**
     * Internal object containing the gizmo shapes to render.
     *
     * @type {{ [key in GizmoAxis]?: Shape }}
     * @protected
     */
    _shapes = {};

    /**
     * Internal mapping of mesh instances to gizmo shapes.
     *
     * @type {Map<MeshInstance, Shape>}
     * @private
     */
    _shapeMap = new Map();

    /**
     * Internal currently hovered axes
     *
     * @type {Set<GizmoAxis>}
     * @private
     */
    _hovering = new Set();

    /**
     * Internal currently hovered axis.
     *
     * @type {GizmoAxis | ''}
     * @private
     */
    _hoverAxis = '';

    /**
     * Internal state of if currently hovered shape is a plane.
     *
     * @type {boolean}
     * @private
     */
    _hoverIsPlane = false;

    /**
     * Internal currently selected axis.
     *
     * @type {GizmoAxis | ''}
     * @protected
     */
    _selectedAxis = '';

    /**
     * Internal state of if currently selected shape is a plane.
     *
     * @type {boolean}
     * @protected
     */
    _selectedIsPlane = false;

    /**
     * Internal selection starting coordinates in world space.
     *
     * @type {Vec3}
     * @protected
     */
    _selectionStartPoint = new Vec3();

    /**
     * Internal state for if snapping is enabled. Defaults to false.
     *
     * @type {boolean}
     * @private
     */
    _snap = false;

    /**
     * Snapping increment. Defaults to 1.
     *
     * @type {number}
     */
    snapIncrement = 1;

    /**
     * Whether to hide the shapes when dragging. Defaults to 'selected'.
     *
     * @type {GizmoDragMode}
     */
    dragMode = 'selected';

    /**
     * Creates a new TransformGizmo object.
     *
     * @param {CameraComponent} camera - The camera component.
     * @param {Layer} layer - The render layer.
     * @param {string} [name] - The name of the gizmo.
     * @example
     * const gizmo = new pc.TransformGizmo(camera, layer);
     */
    constructor(camera, layer, name = 'gizmo:transform') {
        super(camera, layer, name);

        this.on(Gizmo.EVENT_POINTERDOWN, (x, y, meshInstance) => {
            const shape = this._shapeMap.get(meshInstance);
            if (shape?.disabled) {
                return;
            }

            if (this._dragging) {
                return;
            }

            if (!meshInstance) {
                return;
            }

            this._hoverAxis = '';
            this._hoverIsPlane = false;
            this._selectedAxis = this._getAxis(meshInstance);
            this._selectedIsPlane =  this._getIsPlane(meshInstance);

            this._rootStartPos.copy(this.root.getLocalPosition());
            this._rootStartRot.copy(this.root.getRotation());
            const point = this._screenToPoint(x, y);
            this._selectionStartPoint.copy(point);

            this.fire(TransformGizmo.EVENT_TRANSFORMSTART, point, x, y);

        });

        this.on(Gizmo.EVENT_POINTERMOVE, (x, y, meshInstance) => {
            const shape = this._shapeMap.get(meshInstance);
            if (shape?.disabled) {
                return;
            }

            this._hover(meshInstance);

            if (!this._dragging) {
                return;
            }

            const point = this._screenToPoint(x, y);

            this.fire(TransformGizmo.EVENT_TRANSFORMMOVE, point, x, y);
        });

        this.on(Gizmo.EVENT_POINTERUP, (_x, _y, meshInstance) => {
            this._hover(meshInstance);

            if (!this._dragging) {
                return;
            }

            if (meshInstance) {
                this._hoverAxis = this._selectedAxis;
                this._hoverIsPlane = this._selectedIsPlane;
            }
            this._selectedAxis = '';
            this._selectedIsPlane = false;

            this.fire(TransformGizmo.EVENT_TRANSFORMEND);
        });

        this.on(Gizmo.EVENT_NODESDETACH, () => {
            this.snap = false;
            this._hoverAxis = '';
            this._hoverIsPlane = false;
            this._hover();
            this.fire(Gizmo.EVENT_POINTERUP);
        });
    }

    /**
     * Sets whether snapping is enabled. Defaults to false.
     *
     * @type {boolean}
     */
    set snap(value) {
        this._snap = this.enabled && value;
    }

    /**
     * Gets whether snapping is enabled. Defaults to false.
     *
     * @type {boolean}
     */
    get snap() {
        return this._snap;
    }

    /**
     * Gets the current theme for the gizmo.
     *
     * @type {GizmoTheme}
     */
    get theme() {
        return this._theme;
    }

    /**
     * @type {Color}
     * @deprecated Use {@link TransformGizmo#setTheme} instead.
     * @ignore
     */
    set xAxisColor(value) {
        this.setTheme({
            shapeBase: {
                x: value
            },
            shapeHover: {
                x: color4from3(value, this.colorAlpha)
            },
            guideBase: {
                x: value
            },
            guideOcclusion: 1
        });
    }

    /**
     * @type {Color}
     * @deprecated Use {@link TransformGizmo#theme} instead.
     * @ignore
     */
    get xAxisColor() {
        return this._theme.shapeBase.x;
    }

    /**
     * @type {Color}
     * @deprecated Use {@link TransformGizmo#setTheme} instead.
     * @ignore
     */
    set yAxisColor(value) {
        this.setTheme({
            shapeBase: {
                y: value
            },
            shapeHover: {
                y: color4from3(value, this.colorAlpha)
            },
            guideBase: {
                y: value
            },
            guideOcclusion: 1
        });
    }

    /**
     * @type {Color}
     * @deprecated Use {@link TransformGizmo#theme} instead.
     * @ignore
     */
    get yAxisColor() {
        return this._theme.shapeBase.y;
    }

    /**
     * @type {Color}
     * @deprecated Use {@link TransformGizmo#setTheme} instead.
     * @ignore
     */
    set zAxisColor(value) {
        this.setTheme({
            shapeBase: {
                z: value
            },
            shapeHover: {
                z: color4from3(value, this.colorAlpha)
            },
            guideBase: {
                z: value
            },
            guideOcclusion: 1
        });
    }

    /**
     * @type {Color}
     * @deprecated Use {@link TransformGizmo#theme} instead.
     * @ignore
     */
    get zAxisColor() {
        return this._theme.shapeBase.z;
    }

    /**
     * @type {number}
     * @deprecated Use {@link TransformGizmo#setTheme} instead.
     * @ignore
     */
    set colorAlpha(value) {
        this.setTheme({
            shapeHover: {
                x: color4from3(this._theme.shapeHover.x, value),
                y: color4from3(this._theme.shapeHover.y, value),
                z: color4from3(this._theme.shapeHover.z, value),
                xyz: color4from3(this._theme.shapeHover.xyz, value),
                f: color4from3(this._theme.shapeHover.f, value)
            }
        });
    }

    /**
     * @type {number}
     * @deprecated Use {@link TransformGizmo#theme} instead.
     * @ignore
     */
    get colorAlpha() {
        return (
            this._theme.shapeHover.x.a +
            this._theme.shapeHover.y.a +
            this._theme.shapeHover.z.a +
            this._theme.shapeHover.xyz.a +
            this._theme.shapeHover.f.a
        ) / 5;
    }

    /**
     * @type {boolean}
     * @protected
     */
    get _dragging() {
        return !this._hoverAxis && !!this._selectedAxis;
    }

    /**
     * @param {MeshInstance} [meshInstance] - The mesh instance.
<<<<<<< HEAD
     * @returns {string} - The axis.
     * // magnopus patched, make protected
     * @protected
=======
     * @returns {GizmoAxis | ''} - The axis.
     * @private
>>>>>>> d712e1ac
     */
    _getAxis(meshInstance) {
        if (!meshInstance) {
            return '';
        }
        return /** @type {GizmoAxis | ''} */ (meshInstance.node.name.split(':')[1]);
    }

    /**
     * @param {MeshInstance} [meshInstance] - The mesh instance.
     * @returns {boolean} - Whether the mesh instance is a plane.
     * @private
     */
    _getIsPlane(meshInstance) {
        if (!meshInstance) {
            return false;
        }
        return meshInstance.node.name.indexOf('plane') !== -1;
    }

    /**
     * @param {MeshInstance} [meshInstance] - The mesh instance.
     * @private
     */
    _hover(meshInstance) {
        if (this._dragging) {
            return;
        }

        // track changes
        const remove = new Set(this._hovering);
        let changed = false;
        const add = (/** @type {GizmoAxis} */ axis) => {
            if (remove.has(axis)) {
                remove.delete(axis);
            } else {
                this._hovering.add(axis);
                this._shapes[axis]?.hover(true);
                changed = true;
            }
        };

        // determine which axis is hovered
        this._hoverAxis = this._getAxis(meshInstance);
        this._hoverIsPlane = this._getIsPlane(meshInstance);

        // add shapes that are hovered
        if (this._hoverAxis) {
            if (this._hoverAxis === 'xyz') {
                add('x');
                add('y');
                add('z');
                add('xyz');
            } else if (this._hoverIsPlane) {
                switch (this._hoverAxis) {
                    case 'x':
                        add('y');
                        add('z');
                        add('yz');
                        break;
                    case 'y':
                        add('x');
                        add('z');
                        add('xz');
                        break;
                    case 'z':
                        add('x');
                        add('y');
                        add('xy');
                        break;
                }
            } else {
                add(this._hoverAxis);
            }
        }

        // unhover removed shapes
        for (const axis of remove) {
            this._hovering.delete(axis);
            this._shapes[axis]?.hover(false);
            changed = true;
        }

        if (changed) {
            this._renderUpdate = true;
        }
    }

    /**
     * @param {Vec3} mouseWPos - The mouse world position.
     * @returns {Ray} - The ray.
     * @protected
     */
    _createRay(mouseWPos) {
        if (this._camera.projection === PROJECTION_PERSPECTIVE) {
            ray.origin.copy(this._camera.entity.getPosition());
            ray.direction.sub2(mouseWPos, ray.origin).normalize();
            return ray;
        }
        const orthoDepth = this._camera.farClip - this._camera.nearClip;
        ray.origin.sub2(mouseWPos, v1.copy(this._camera.entity.forward).mulScalar(orthoDepth));
        ray.direction.copy(this._camera.entity.forward);
        return ray;
    }

    /**
     * @param {string} axis - The axis to create the plane for.
     * @param {boolean} isFacing - Whether the axis is facing the camera.
     * @param {boolean} isLine - Whether the axis is a line.
     * @returns {Plane} - The plane.
     * @protected
     */
    _createPlane(axis, isFacing, isLine) {
        const facingDir = v1.copy(this.facingDir);
        const normal = plane.normal.set(0, 0, 0);

        if (isFacing) {
            // set plane normal to face camera
            normal.copy(this._camera.entity.forward).mulScalar(-1);
        } else {
            // set plane normal based on axis
            normal[axis] = 1;
            this._rootStartRot.transformVector(normal, normal);

            if (isLine) {
                // set plane normal to face camera but keep normal perpendicular to axis
                v2.cross(normal, facingDir).normalize();
                normal.cross(v2, normal).normalize();
            }
        }

        return plane.setFromPointNormal(this._rootStartPos, normal);
    }

    /**
     * @param {string} axis - The axis
     * @param {Vec3} dir - The direction
     * @returns {Vec3} - The direction
     * @protected
     */
    _dirFromAxis(axis, dir) {
        if (axis === 'f') {
            dir.copy(this._camera.entity.forward).mulScalar(-1);
        } else {
            dir.set(0, 0, 0);
            dir[axis] = 1;
        }
        return dir;
    }

    /**
     * @param {Vec3} point - The point to project.
     * @param {string} axis - The axis to project to.
     * @protected
     */
    _projectToAxis(point, axis) {
        // set normal to axis and project position from plane onto normal
        v1.set(0, 0, 0);
        v1[axis] = 1;
        point.copy(v1.mulScalar(v1.dot(point)));

        // set other axes to zero (floating point fix)
        const v = point[axis];
        point.set(0, 0, 0);
        point[axis] = v;
    }

    /**
     * @param {number} x - The x coordinate.
     * @param {number} y - The y coordinate.
     * @param {boolean} isFacing - Whether the axis is facing the camera.
     * @param {boolean} isLine - Whether the axis is a line.
     * @returns {Vec3} The point (space is {@link TransformGizmo#coordSpace}).
     * @protected
     */
    _screenToPoint(x, y, isFacing = false, isLine = false) {
        const mouseWPos = this._camera.screenToWorld(x, y, 1);

        const axis = this._selectedAxis;

        const ray = this._createRay(mouseWPos);
        const plane = this._createPlane(axis, isFacing, isLine);
        if (!plane.intersectsRay(ray, point)) {
            return point;
        }

        return point;
    }

    /**
<<<<<<< HEAD
     * magnopus patched - make public
=======
     * @param {Vec3} pos - The position.
     * @param {Quat} rot - The rotation.
     * @param {GizmoAxis | ''} activeAxis - The active axis.
     * @param {boolean} activeIsPlane - Whether the active axis is a plane.
     * @protected
>>>>>>> d712e1ac
     */
    _drawGuideLines(pos, rot, activeAxis, activeIsPlane) {
        for (const axis of AXES) {
            if (activeAxis === 'xyz') {
                this._drawSpanLine(pos, rot, axis);
                continue;
            }
            if (activeIsPlane) {
                if (axis !== activeAxis) {
                    this._drawSpanLine(pos, rot, axis);
                }
            } else {
                if (axis === activeAxis) {
                    this._drawSpanLine(pos, rot, axis);
                }
            }
        }
    }

    /**
     * @param {Vec3} pos - The position.
     * @param {Quat} rot - The rotation.
     * @param {'x' | 'y' | 'z'} axis - The axis.
     * @protected
     */
    _drawSpanLine(pos, rot, axis) {
<<<<<<< HEAD
        tmpV1.set(0, 0, 0);
        tmpV1[axis] = 1;
        tmpV1.mulScalar(this._camera.farClip - this._camera.nearClip);
        tmpV2.copy(tmpV1).mulScalar(-1);
        rot.transformVector(tmpV1, tmpV1);
        rot.transformVector(tmpV2, tmpV2);
        this._app.drawLine(tmpV1.add(pos), tmpV2.add(pos), this._guideColors[axis], true, this._layer);
=======
        const dir = this._dirFromAxis(axis, v1);
        const base = this._theme.guideBase[axis];
        const from = v1.copy(dir).mulScalar(this._camera.farClip - this._camera.nearClip);
        const to = v2.copy(from).mulScalar(-1);
        rot.transformVector(from, from).add(pos);
        rot.transformVector(to, to).add(pos);
        if (this._theme.guideOcclusion < 1) {
            const occluded = color.copy(base);
            occluded.a *= (1 - this._theme.guideOcclusion);
            this._app.drawLine(from, to, occluded, false, this._layer);
        }
        if (base.a !== 0) {
            this._app.drawLine(from, to, base, true);
        }
>>>>>>> d712e1ac
    }

    /**
     * @protected
     */
    _createTransform() {
        // shapes
        for (const key in this._shapes) {
            const shape = this._shapes[key];
            this.root.addChild(shape.entity);
            this.intersectShapes.push(shape);
            for (let i = 0; i < shape.meshInstances.length; i++) {
                this._shapeMap.set(shape.meshInstances[i], shape);
            }
        }
    }

    /**
     * Set the shape to be enabled or disabled.
     *
     * @param {GizmoAxis | 'face'} shapeAxis - The shape axis.
     * @param {boolean} enabled - The enabled state of shape.
     */
    enableShape(shapeAxis, enabled) {
        if (shapeAxis === 'face') {
            Debug.deprecated('"face" literal is deprecated use "f" literal instead');
            shapeAxis = 'f';
        }
        const shape = this._shapes[shapeAxis];
        if (!shape) {
            return;
        }
        shape.disabled = !enabled;
    }

    /**
     * Get the enabled state of the shape.
     *
     * @param {GizmoAxis | 'face'} shapeAxis - The shape axis. Can be:
     * @returns {boolean} - Then enabled state of the shape
     */
    isShapeEnabled(shapeAxis) {
        if (shapeAxis === 'face') {
            Debug.deprecated('"face" literal is deprecated use "f" literal instead');
            shapeAxis = 'f';
        }
        const shape = this._shapes[shapeAxis];
        if (!shape) {
            return false;
        }
        return !shape.disabled;
    }

    /**
     * Sets the theme or partial theme for the gizmo.
     *
     * @param {{ [K in keyof GizmoTheme]?: Partial<GizmoTheme[K]> }} partial - The partial theme to set.
     */
    setTheme(partial) {
        const theme = { ...this._theme, ...partial };
        if (typeof theme !== 'object' ||
            typeof theme.shapeBase !== 'object' ||
            typeof theme.shapeHover !== 'object' ||
            typeof theme.guideBase !== 'object') {
            return;
        }

        // shape
        for (const axis in theme.shapeBase) {
            if (theme.shapeBase[axis] instanceof Color) {
                this._theme.shapeBase[axis].copy(theme.shapeBase[axis]);
            }
        }
        for (const axis in theme.shapeHover) {
            if (theme.shapeHover[axis] instanceof Color) {
                this._theme.shapeHover[axis].copy(theme.shapeHover[axis]);
            }
        }

        // guide
        for (const axis in theme.guideBase) {
            if (theme.guideBase[axis] instanceof Color) {
                this._theme.guideBase[axis].copy(theme.guideBase[axis]);
            }
        }
        if (typeof theme.guideOcclusion === 'number') {
            this._theme.guideOcclusion = math.clamp(theme.guideOcclusion, 0, 1);
        }

        // disabled
        if (theme.disabled instanceof Color) {
            this._theme.disabled.copy(theme.disabled);
        }

        // update shapes
        for (const name in this._shapes) {
            this._shapes[name].hover(!!this._hoverAxis);
        }
    }

    /**
     * @override
     */
    prerender() {
        super.prerender();

        if (!this.enabled) {
            return;
        }

        const gizmoPos = this.root.getLocalPosition();
        const gizmoRot = this.root.getRotation();
        const activeAxis = this._hoverAxis || this._selectedAxis;
        const activeIsPlane = this._hoverIsPlane || this._selectedIsPlane;
        this._drawGuideLines(gizmoPos, gizmoRot, activeAxis, activeIsPlane);
    }

    /**
     * @override
     */
    destroy() {
        super.destroy();

        for (const key in this._shapes) {
            this._shapes[key].destroy();
        }
    }
}

export { TransformGizmo };<|MERGE_RESOLUTION|>--- conflicted
+++ resolved
@@ -44,63 +44,6 @@
 
 // constants
 const AXES = /** @type {('x' | 'y' | 'z')[]} */ (['x', 'y', 'z']);
-
-// Magnopus Patched - export axis shape constants
-/**
- * Shape axis for the line X.
- *
- * @type {string}
- */
-export const SHAPEAXIS_X = 'x';
-
-/**
- * Shape axis for the line Y.
- *
- * @type {string}
- */
-export const SHAPEAXIS_Y = 'y';
-
-/**
- * Shape axis for the line Z.
- *
- * @type {string}
- */
-export const SHAPEAXIS_Z = 'z';
-
-/**
- * Shape axis for the plane YZ.
- *
- * @type {string}
- */
-export const SHAPEAXIS_YZ = 'yz';
-
-/**
- * Shape axis for the plane XZ.
- *
- * @type {string}
- */
-export const SHAPEAXIS_XZ = 'xz';
-
-/**
- * Shape axis for the plane XY.
- *
- * @type {string}
- */
-export const SHAPEAXIS_XY = 'xy';
-
-/**
- * Shape axis for all directions XYZ.
- *
- * @type {string}
- */
-export const SHAPEAXIS_XYZ = 'xyz';
-
-/**
- * Shape axis for facing the camera.
- *
- * @type {string}
- */
-export const SHAPEAXIS_FACE = 'face';
 
 /**
  * The base class for all transform gizmos.
@@ -516,14 +459,9 @@
 
     /**
      * @param {MeshInstance} [meshInstance] - The mesh instance.
-<<<<<<< HEAD
-     * @returns {string} - The axis.
+     * @returns {GizmoAxis | ''} - The axis.
      * // magnopus patched, make protected
      * @protected
-=======
-     * @returns {GizmoAxis | ''} - The axis.
-     * @private
->>>>>>> d712e1ac
      */
     _getAxis(meshInstance) {
         if (!meshInstance) {
@@ -714,15 +652,11 @@
     }
 
     /**
-<<<<<<< HEAD
-     * magnopus patched - make public
-=======
      * @param {Vec3} pos - The position.
      * @param {Quat} rot - The rotation.
      * @param {GizmoAxis | ''} activeAxis - The active axis.
      * @param {boolean} activeIsPlane - Whether the active axis is a plane.
-     * @protected
->>>>>>> d712e1ac
+     * magnopus patched - make public
      */
     _drawGuideLines(pos, rot, activeAxis, activeIsPlane) {
         for (const axis of AXES) {
@@ -749,15 +683,6 @@
      * @protected
      */
     _drawSpanLine(pos, rot, axis) {
-<<<<<<< HEAD
-        tmpV1.set(0, 0, 0);
-        tmpV1[axis] = 1;
-        tmpV1.mulScalar(this._camera.farClip - this._camera.nearClip);
-        tmpV2.copy(tmpV1).mulScalar(-1);
-        rot.transformVector(tmpV1, tmpV1);
-        rot.transformVector(tmpV2, tmpV2);
-        this._app.drawLine(tmpV1.add(pos), tmpV2.add(pos), this._guideColors[axis], true, this._layer);
-=======
         const dir = this._dirFromAxis(axis, v1);
         const base = this._theme.guideBase[axis];
         const from = v1.copy(dir).mulScalar(this._camera.farClip - this._camera.nearClip);
@@ -772,7 +697,6 @@
         if (base.a !== 0) {
             this._app.drawLine(from, to, base, true);
         }
->>>>>>> d712e1ac
     }
 
     /**
