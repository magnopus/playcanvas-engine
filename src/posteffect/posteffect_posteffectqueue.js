pc.extend(pc.posteffect, function () {
    /**
     * @name pc.posteffect.PostEffectQueue
     * @constructor Create a new PostEffectQueue
     * @class Used to manage multiple post effects for a camera
     * @param {pc.fw.ApplicationContext} context The application context
     * @param {pc.fw.CameraComponent} camera The camera component
     */
    function PostEffectQueue(context, camera) {
        this.context = context;
        this.camera = camera;
        // stores all of the post effects
        this.effects = [];
        // if the queue is enabled it will render all of its effects
        // otherwise it will not render anything
        this.enabled = false;
        // this render target has depth encoded in RGB - needed for effects that
        // require a depth buffer
        this.depthTarget = null;

<<<<<<< HEAD
        this.renderTargetScale = 1;
=======
        this.resizeTimeout = null;
>>>>>>> d1fea79c

        camera.on('set_rect', this.onCameraRectChanged, this);

        this.previous
    }

    PostEffectQueue.prototype = {
         /**
         * @private
         * @function
         * @name pc.posteffect.PostEffectQueue#_createOffscreenTarget
         * @description Creates a render target with the dimensions of the canvas, with an optional depth buffer
         * @param {Boolean} useDepth Set to true if you want to create a render target with a depth buffer
         * @returns {pc.gfx.RenderTarget} The render target
         */
        _createOffscreenTarget: function (useDepth) {
            var rect = this.camera.rect;

            var width = Math.floor(rect.z * this.context.graphicsDevice.width * this.renderTargetScale);
            var height = Math.floor(rect.w * this.context.graphicsDevice.height * this.renderTargetScale);

            var colorBuffer = new pc.gfx.Texture(this.context.graphicsDevice, {
                format: pc.gfx.PIXELFORMAT_R8_G8_B8_A8,
                width: width,
                height: height
            });

            colorBuffer.minFilter = pc.gfx.FILTER_NEAREST;
            colorBuffer.magFilter = pc.gfx.FILTER_NEAREST;
            colorBuffer.addressU = pc.gfx.ADDRESS_CLAMP_TO_EDGE;
            colorBuffer.addressV = pc.gfx.ADDRESS_CLAMP_TO_EDGE;

            return new pc.gfx.RenderTarget(this.context.graphicsDevice, colorBuffer, { depth: useDepth });
        },

        _setDepthTarget: function (depthTarget) {
            if (this.depthTarget !== depthTarget) {
                // destroy existing depth target
                if (this.depthTarget) {
                    this.depthTarget.destroy();
                }

                this.depthTarget = depthTarget;
            }

            // set this to the _depthTarget field of the camera node
            // used by the forward renderer to render the scene with
            // a depth shader on the depth target
            this.camera.camera._depthTarget = depthTarget;
        },

        setRenderTargetScale: function (scale) {
            this.renderTargetScale = scale;
            this.resizeRenderTargets();
        },

        /**
         * @function
         * @name pc.posteffect.PostEffectQueue#addEffect
         * @description Adds a post effect to the queue. If the queue is disabled adding a post effect will
         * automatically enable the queue.
         * @param {pc.posteffect.PostEffect} effect The post effect to add to the queue.
         */
        addEffect: function (effect) {
            // first rendering of the scene requires depth buffer
            var isFirstEffect = this.effects.length === 0;

            var effects = this.effects;
            var newEntry = {
                effect: effect,
                inputTarget: this._createOffscreenTarget(isFirstEffect),
                outputTarget: null
            };

            if (effect.needsDepthBuffer) {
                if (!this.depthTarget) {
                    this._setDepthTarget(this._createOffscreenTarget(true));
                }

                effect.depthMap = this.depthTarget.colorBuffer;
            }

            if (isFirstEffect) {
                this.camera.renderTarget = newEntry.inputTarget;
            }

            effects.push(newEntry);

            var len = effects.length;
            if (len > 1) {
                // connect the effect with the previous effect if one exists
                effects[len - 2].outputTarget = newEntry.inputTarget;
            }

            this.enable();
        },

        /**
         * @function
         * @name pc.posteffect.PostEffectQueue#removeEffect
         * @description Removes a post effect from the queue. If the queue becomes empty it will be disabled automatically.
         * @param {pc.posteffect.PostEffect} effect The post effect to remove.
         */
        removeEffect: function (effect) {
            // find index of effect
            var index = -1;
            for (var i=0,len=this.effects.length; i<len; i++) {
                if (this.effects[i].effect === effect) {
                    index = i;
                    break;
                }
            }

            if (index >= 0) {
                if (index > 0)  {
                    // connect the previous effect with the effect after the one we're about to remove
                    this.effects[index-1].outputTarget = (index + 1) < this.effects.length ?
                                                         this.effects[index+1].inputTarget :
                                                         null;
                } else {
                    if (this.effects.length > 1) {
                        // if we removed the first effect then make sure that
                        // the input render target of the effect that will now become the first one
                        // has a depth buffer
                        if (!this.effects[1].inputTarget._depth) {
                            this.effects[1].inputTarget.destroy();
                            this.effects[1].inputTarget = this._createOffscreenTarget(true);
                        }

                        this.camera.renderTarget = this.effects[1].inputTarget;
                    }
                }

                // release memory for removed effect
                this.effects[index].inputTarget.destroy();

                this.effects.splice(index, 1);
            }

            if (this.depthTarget) {
                var isDepthTargetNeeded = false;
                for (var i=0,len=this.effects.length; i<len; i++) {
                    if (this.effects[i].effect.needsDepthBuffer) {
                        isDepthTargetNeeded = true;
                        break;
                    }
                }

                if (!isDepthTargetNeeded) {
                    this._setDepthTarget(null);
                }
            }


            if (this.effects.length === 0) {
                this.disable();
            }
        },

        /**
         * @function
         * @name pc.posteffect.PostEffectQueue#destroy
         * @description Removes all the effects from the queue and disables it
         */
        destroy: function () {
            // release memory of depth target
            if (this.depthTarget) {
                this.depthTarget.destroy();
                this.depthTarget = null;
            }

            // release memory for all effects
            for (var i=0,len=this.effects.length; i<len; i++) {
                this.effects[i].inputTarget.destroy();
            }

            this.effects.length = 0;

            this.disable();
        },

        /**
         * @function
         * @name pc.posteffect.PostEffectQueue#enable
         * @description Enables the queue and all of its effects. If there are no effects then the queue will not be enabled.
         */
        enable: function () {
            if (!this.enabled && this.effects.length) {
                this.enabled = true;

                var effects = this.effects;
                var camera = this.camera;

                this.context.graphicsDevice.on('resizecanvas', this._onCanvasResized, this);

                // set the camera's rect to full screen. Set it directly to the
                // camera node instead of the component because we want to keep the old
                // rect set in the component for restoring the camera to its original settings
                // when the queue is disabled.
                camera.camera.setRect(0, 0, 1, 1);

                // create a new command that renders all of the effects one after the other
                this.command = new pc.scene.Command(pc.scene.LAYER_FX, pc.scene.BLEND_NONE, function () {
                    if (this.enabled && camera.data.isRendering) {
                        var rect = null;
                        var len = effects.length;
                        if (len) {
                            camera.renderTarget = effects[0].inputTarget;
                            this._setDepthTarget(this.depthTarget);

                            for (var i=0; i<len; i++) {
                                var fx = effects[i];
                                if (i === len - 1) {
                                    rect = camera.rect;
                                }

                                fx.effect.render(fx.inputTarget, fx.outputTarget, rect);
                            }
                        }
                    }
                }.bind(this));

                this.context.scene.drawCalls.push(this.command);
            }
        },

        /**
         * @function
         * @name pc.posteffect.PostEffectQueue#disable
         * @description Disables the queue and all of its effects.
         */
        disable: function () {
            if (this.enabled) {
                this.enabled = false;

                this.context.graphicsDevice.off('resizecanvas', this._onCanvasResized, this);

                this.camera.renderTarget = null;
                this.camera.camera._depthTarget = null;
                var rect = this.camera.rect;
                this.camera.camera.setRect(rect.x, rect.y, rect.z, rect.w);

                // remove the draw command
                var i = this.context.scene.drawCalls.indexOf(this.command);
                if (i >= 0) {
                    this.context.scene.drawCalls.splice(i, 1);
                }
            }
        },

        _onCanvasResized: function (width, height) {
            // avoid resizing the render targets too often by using a timeout
            if (this.resizeTimeout) {
                clearTimeout(this.resizeTimeout);
            }

            this.resizeTimeout = setTimeout(this.resizeRenderTargets.bind(this), 500);
        },

        resizeRenderTargets: function () {
            var rect = this.camera.rect;
            var desiredWidth = Math.floor(rect.z * this.context.graphicsDevice.width * this.renderTargetScale);
            var desiredHeight = Math.floor(rect.w * this.context.graphicsDevice.height * this.renderTargetScale);

            var effects = this.effects;

            if (this.depthTarget && this.depthTarget.width !== desiredWidth && this.depthTarget.height !== desiredHeight) {
                this._setDepthTarget(this._createOffscreenTarget(true));
            }

            for (var i=0,len=effects.length; i<len; i++) {
                var fx = effects[i];
                if (fx.inputTarget.width !== desiredWidth ||
                    fx.inputTarget.height !== desiredHeight)  {
                    fx.inputTarget.destroy();
                    fx.inputTarget = this._createOffscreenTarget(fx.effect.needsDepthBuffer || i === 0);

                    if (fx.effect.needsDepthBuffer) {
                        fx.depthMap = this.depthTarget;
                    }

                    if (i>0) {
                        effects[i-1].outputTarget = fx.inputTarget;
                    } else {
                        this.camera.renderTarget = fx.inputTarget;
                    }
                }
            }
        },

        onCameraRectChanged: function (name, oldValue, newValue) {
            if (this.enabled) {
                // reset the camera node's rect to full screen otherwise
                // post effect will not work correctly
                this.camera.camera.setRect(0, 0, 1, 1);
                this.resizeRenderTargets();
            }
        }
    };

    return {
        PostEffectQueue: PostEffectQueue
    };
}());<|MERGE_RESOLUTION|>--- conflicted
+++ resolved
@@ -18,11 +18,8 @@
         // require a depth buffer
         this.depthTarget = null;
 
-<<<<<<< HEAD
         this.renderTargetScale = 1;
-=======
         this.resizeTimeout = null;
->>>>>>> d1fea79c
 
         camera.on('set_rect', this.onCameraRectChanged, this);
 
