--- conflicted
+++ resolved
@@ -184,13 +184,8 @@
         };
 
         const results = await Promise.all([
-<<<<<<< HEAD
-            import(`${twgslUrl}`).then(module => twgsl(twgslUrl.replace('.js', '.wasm'))),
-            import(`${glslangUrl}`).then(module => module.default())
-=======
             import(`${buildUrl(twgslUrl)}`).then(module => twgsl(twgslUrl.replace('.js', '.wasm'))),
             import(`${buildUrl(glslangUrl)}`).then(module => module.default())
->>>>>>> e340148e
         ]);
 
         this.twgsl = results[0];
