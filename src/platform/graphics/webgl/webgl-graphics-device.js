--- conflicted
+++ resolved
@@ -788,12 +788,7 @@
         this.extCompressedTextureETC = this.getExtension('WEBGL_compressed_texture_etc');
         this.extCompressedTexturePVRTC = this.getExtension('WEBGL_compressed_texture_pvrtc', 'WEBKIT_WEBGL_compressed_texture_pvrtc');
         this.extCompressedTextureS3TC = this.getExtension('WEBGL_compressed_texture_s3tc', 'WEBKIT_WEBGL_compressed_texture_s3tc');
-<<<<<<< HEAD
-        this.extCompressedTextureSRGB_S3TC = this.getExtension('WEBGL_compressed_texture_s3tc_srgb', 'WEBGL_compressed_texture_s3tc_srgb');
-
-=======
         this.extCompressedTextureS3TC_SRGB = this.getExtension('WEBGL_compressed_texture_s3tc_srgb');
->>>>>>> 5b1197c5
         this.extCompressedTextureATC = this.getExtension('WEBGL_compressed_texture_atc');
         this.extCompressedTextureASTC = this.getExtension('WEBGL_compressed_texture_astc');
 
