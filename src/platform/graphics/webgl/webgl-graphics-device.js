--- conflicted
+++ resolved
@@ -19,12 +19,9 @@
     UNIFORMTYPE_TEXTURECUBE_SHADOW, UNIFORMTYPE_TEXTURE3D, UNIFORMTYPE_VEC2ARRAY, UNIFORMTYPE_VEC3ARRAY, UNIFORMTYPE_VEC4ARRAY,
     semanticToLocation,
     PRIMITIVE_TRISTRIP,
-<<<<<<< HEAD
-    PIXELFORMAT_111110F
-=======
+    PIXELFORMAT_111110F,
     DEVICETYPE_WEBGL2,
     DEVICETYPE_WEBGL1
->>>>>>> b76f6f64
 } from '../constants.js';
 
 import { GraphicsDevice } from '../graphics-device.js';
