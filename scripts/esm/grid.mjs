import {
    ShaderMaterial,
    SEMANTIC_POSITION,
    SEMANTIC_TEXCOORD0,
    BLEND_NORMAL,
    CULLFACE_NONE,
    PlaneGeometry,
    Mesh,
    MeshInstance,
    Color,
    Script,
    Vec2
} from 'playcanvas';

const tmpVa = new Vec2();

const EPISILON = 1e-3;

const vertexCode = /* glsl */ `
    attribute vec3 vertex_position;
    attribute vec2 aUv0;

    uniform mat4 matrix_model;
    uniform mat4 matrix_viewProjection;

    varying vec2 uv0;

    void main(void) {
        gl_Position = matrix_viewProjection * matrix_model * vec4(vertex_position, 1.0);
        uv0 = aUv0;
    }
`;

const fragmentCode = /* glsl */ `
    uniform vec2 uHalfExtents;
    uniform vec3 uColorX;
    uniform vec3 uColorZ;
    uniform int uResolution;

    varying vec2 uv0;

    // https://bgolus.medium.com/the-best-darn-grid-shader-yet-727f9278b9d8#1e7c
    float pristineGrid(in vec2 uv, in vec2 ddx, in vec2 ddy, vec2 lineWidth) {
        vec2 uvDeriv = vec2(length(vec2(ddx.x, ddy.x)), length(vec2(ddx.y, ddy.y)));
        bvec2 invertLine = bvec2(lineWidth.x > 0.5, lineWidth.y > 0.5);
        vec2 targetWidth = vec2(
            invertLine.x ? 1.0 - lineWidth.x : lineWidth.x,
            invertLine.y ? 1.0 - lineWidth.y : lineWidth.y
        );
        vec2 drawWidth = clamp(targetWidth, uvDeriv, vec2(0.5));
        vec2 lineAA = uvDeriv * 1.5;
        vec2 gridUV = abs(fract(uv) * 2.0 - 1.0);
        gridUV.x = invertLine.x ? gridUV.x : 1.0 - gridUV.x;
        gridUV.y = invertLine.y ? gridUV.y : 1.0 - gridUV.y;
        vec2 grid2 = smoothstep(drawWidth + lineAA, drawWidth - lineAA, gridUV);

        grid2 *= clamp(targetWidth / drawWidth, 0.0, 1.0);
        grid2 = mix(grid2, targetWidth, clamp(uvDeriv * 2.0 - 1.0, 0.0, 1.0));
        grid2.x = invertLine.x ? 1.0 - grid2.x : grid2.x;
        grid2.y = invertLine.y ? 1.0 - grid2.y : grid2.y;

        return mix(grid2.x, 1.0, grid2.y);
    }

    void main(void) {
        vec2 uv = uv0;

        vec2 pos = (uv * 2.0 - 1.0) * uHalfExtents;
        vec2 ddx = dFdx(pos);
        vec2 ddy = dFdy(pos);

        float epsilon = 1.0 / 255.0;

        vec2 levelPos;
        float levelSize;
        float levelAlpha;

        levelPos = pos * 0.1;
        levelSize = 2.0 / 1000.0;
        levelAlpha = pristineGrid(levelPos, ddx * 0.1, ddy * 0.1, vec2(levelSize));
        if (levelAlpha > epsilon) {
            vec3 color;
            if (abs(levelPos.x) < levelSize) {
                if (abs(levelPos.y) < levelSize) {
                    color = vec3(1.0);
                } else {
                    color = uColorZ;
                }
            } else if (abs(levelPos.y) < levelSize) {
                color = uColorX;
            } else {
                color = vec3(0.9);
            }
            gl_FragColor = vec4(color, levelAlpha);
            return;
        }

        levelPos = pos;
        levelSize = 1.0 / 100.0;
        levelAlpha = pristineGrid(levelPos, ddx, ddy, vec2(levelSize));
        if (levelAlpha > epsilon) {
            if (uResolution < 1) {
                discard;
            }
            gl_FragColor = vec4(vec3(0.7), levelAlpha);
            return;
        }

        levelPos = pos * 10.0;
        levelSize = 1.0 / 100.0;
        levelAlpha = pristineGrid(levelPos, ddx * 10.0, ddy * 10.0, vec2(levelSize));
        if (levelAlpha > epsilon) {
            if (uResolution < 2) {
                discard;
            }
            gl_FragColor = vec4(vec3(0.7), levelAlpha);
            return;
        }

        discard;
    }
`;

class Grid extends Script {
    /**
     * @type {number}
     */
    static RESOLUTION_LOW = 0;

    /**
     * @type {number}
     */
    static RESOLUTION_MEDIUM = 1;

    /**
     * @type {number}
     */
    static RESOLUTION_HIGH = 2;

    /**
     * @type {ShaderMaterial}
     * @private
     */
    _material;

    /**
     * @type {MeshInstance}
     * @private
     */
    _meshInstance;

    /**
     * @type {Vec2}
     * @private
     */
    _halfExtents = new Vec2();

    /**
     * @type {Color}
     * @private
     */
    _colorX = new Color(1, 0.3, 0.3);

    /**
     * @type {Color}
     * @private
     */
    _colorZ = new Color(0.3, 0.3, 1);

    /**
     * @type {number}
     * @private
     */
    _resolution = Grid.RESOLUTION_HIGH;

    initialize() {
        // check if the entity already has a render component
        if (this.entity.render) {
            console.error('The entity already has a render component.');
            return;
        }

        // create render component
        this.entity.addComponent('render', {
            castShadows: false
        });

        // create shader material
        this._material = new ShaderMaterial({
            uniqueName: 'grid-shader',
            vertexCode,
            fragmentCode,
            attributes: {
                vertex_position: SEMANTIC_POSITION,
                aUv0: SEMANTIC_TEXCOORD0
            }
        });
        this._material.blendType = BLEND_NORMAL;
        this._material.cull = CULLFACE_NONE;
        this._material.update();

        // create mesh
        const mesh = Mesh.fromGeometry(this.app.graphicsDevice, new PlaneGeometry());
        this._meshInstance = new MeshInstance(mesh, this._material);
        this.entity.render.meshInstances = [this._meshInstance];

        // set the initial values
        this.colorX = this._colorX;
        this.colorZ = this._colorZ;
        this.resolution = this._resolution;

        // calculate half extents
        this._set('uHalfExtents', this._calcHalfExtents(tmpVa));

        // update the half extents when the entity scale changes
        this.app.on('prerender', () => {
            if (!this.enabled) {
                return;
            }
            const halfExtents = this._calcHalfExtents(tmpVa);
            if (this._halfExtents.distance(halfExtents) > EPISILON) {
                this._set('uHalfExtents', halfExtents);
            }
        });

        // enable/disable the mesh instance
        this.on('enable', () => {
<<<<<<< HEAD
            if (!this.entity.render) return;
            if (!this._meshInstance.mesh) {
                const mesh = Mesh.fromGeometry(this.app.graphicsDevice, new PlaneGeometry());
                this._meshInstance = new MeshInstance(mesh, this._material);
                this._meshInstance.material = this._material;
            }
            this.entity.render.meshInstances = [this._meshInstance];
        });
        this.on('disable', () => {
            if (!this.entity.render) return;
            this.entity.render.meshInstances = [];
=======
            this._meshInstance.visible = true;
        });
        this.on('disable', () => {
            this._meshInstance.visible = false;
>>>>>>> 362a874c
        });

        this.on('destroy', this.destroy, this);
    }

    /**
     * @param {Vec2} vec - The vector to copy the half extents to.
     * @returns {Vec2} - The half extents.
     * @private
     */
    _calcHalfExtents(vec) {
        const scale = this.entity.getLocalScale();
        return vec.set(scale.x / 2, scale.z / 2);
    }

    /**
     * @param {string} name - The name of the parameter.
     * @param {Color|Vec2|number} value - The value of the parameter.
     * @private
     */
    _set(name, value) {
        if (!this._material) {
            return;
        }

        if (value instanceof Color) {
            this._material.setParameter(name, [value.r, value.g, value.b]);
        }

        if (value instanceof Vec2) {
            this._material.setParameter(name, [value.x, value.y]);
        }

        if (typeof value === 'number') {
            this._material.setParameter(name, value);
        }

        this._material.update();

        this._meshInstance.material = this._material;
    }

    /**
     * @attribute
     * @title Grid Color X
     * @description The color of the grid lines along the X axis.
     * @type {Color}
     * @default [1, 0.3, 0.3, 1]
     */
    set colorX(value) {
        if (!(value instanceof Color)) {
            return;
        }
        this._colorX.copy(value);
        this._set('uColorX', this._colorX);
    }

    get colorX() {
        return this._colorX;
    }

    /**
     * @attribute
     * @title Grid Color Z
     * @description The color of the grid lines along the Z axis.
     * @type {Color}
     * @default [0.3, 0.3, 1, 1]
     */
    set colorZ(value) {
        if (!(value instanceof Color)) {
            return;
        }
        this._colorZ.copy(value);
        this._set('uColorZ', this._colorZ);
    }

    get colorZ() {
        return this._colorZ;
    }

    /**
     * @attribute
     * @title Grid Resolution
     * @description The resolution of the grid.
     * @type {number}
     * @default 2
     */
    set resolution(value) {
        this._resolution = value;
        this._set('uResolution', this._resolution);
    }

    get resolution() {
        return this._resolution;
    }

    destroy() {
        this.entity.removeComponent('render');
    }
}

export { Grid };<|MERGE_RESOLUTION|>--- conflicted
+++ resolved
@@ -225,24 +225,10 @@
 
         // enable/disable the mesh instance
         this.on('enable', () => {
-<<<<<<< HEAD
-            if (!this.entity.render) return;
-            if (!this._meshInstance.mesh) {
-                const mesh = Mesh.fromGeometry(this.app.graphicsDevice, new PlaneGeometry());
-                this._meshInstance = new MeshInstance(mesh, this._material);
-                this._meshInstance.material = this._material;
-            }
-            this.entity.render.meshInstances = [this._meshInstance];
-        });
-        this.on('disable', () => {
-            if (!this.entity.render) return;
-            this.entity.render.meshInstances = [];
-=======
             this._meshInstance.visible = true;
         });
         this.on('disable', () => {
             this._meshInstance.visible = false;
->>>>>>> 362a874c
         });
 
         this.on('destroy', this.destroy, this);
